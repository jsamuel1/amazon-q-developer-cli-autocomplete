mod command;
mod consts;
mod context;
mod conversation_state;
mod hooks;
mod input_source;
mod message;
mod parse;
mod parser;
mod prompt;
mod prompt_parser;
mod server_messenger;
#[cfg(unix)]
mod skim_integration;
mod token_counter;
pub mod tool_manager;
pub mod tools;
pub mod util;

use std::borrow::Cow;
use std::collections::{
    HashMap,
    HashSet,
    VecDeque,
};
use std::io::{
    IsTerminal,
    Read,
    Write,
};
use std::process::{
    Command as ProcessCommand,
    ExitCode,
};
use std::sync::Arc;
use std::time::Duration;
use std::{
    env,
    fs,
    io,
};

use clap::Args;
use command::{
    Command,
    PromptsSubcommand,
    ToolsSubcommand,
};
use consts::{
    CONTEXT_FILES_MAX_SIZE,
    CONTEXT_WINDOW_SIZE,
    DUMMY_TOOL_NAME,
};
use context::ContextManager;
pub use conversation_state::ConversationState;
use conversation_state::TokenWarningLevel;
use crossterm::style::{
    Attribute,
    Color,
    Stylize,
};
use crossterm::{
    cursor,
    execute,
    queue,
    style,
    terminal,
};
use dialoguer::{
    Error as DError,
    Select,
};
use eyre::{
    ErrReport,
    Result,
    bail,
};
use hooks::{
    Hook,
    HookTrigger,
};
use input_source::InputSource;
use message::{
    AssistantMessage,
    AssistantToolUse,
    ToolUseResult,
    ToolUseResultBlock,
};
use parse::{
    ParseState,
    interpret_markdown,
};
use parser::{
    RecvErrorKind,
    ResponseParser,
};
use regex::Regex;
use serde_json::Map;
use spinners::{
    Spinner,
    Spinners,
};
use thiserror::Error;
use token_counter::{
    TokenCount,
    TokenCounter,
};
use tokio::signal::ctrl_c;
use tool_manager::{
    GetPromptError,
    LoadingRecord,
    McpServerConfig,
    PromptBundle,
    ToolManager,
    ToolManagerBuilder,
};
use tools::gh_issue::GhIssueContext;
use tools::{
    OutputKind,
    QueuedTool,
    Tool,
    ToolOrigin,
    ToolPermissions,
    ToolSpec,
};
use tracing::{
    debug,
    error,
    info,
    trace,
    warn,
};
use unicode_width::UnicodeWidthStr;
use util::images::RichImageBlock;
use util::shared_writer::{
    NullWriter,
    SharedWriter,
};
use util::ui::draw_box;
use util::{
    animate_output,
    drop_matched_context_files,
    play_notification_bell,
};
use uuid::Uuid;
use winnow::Partial;
use winnow::stream::Offset;

use crate::api_client::StreamingClient;
use crate::api_client::clients::SendMessageOutput;
use crate::api_client::model::{
    ChatResponseStream,
    Tool as FigTool,
    ToolResultStatus,
};
use crate::database::Database;
use crate::database::settings::Setting;
use crate::mcp_client::{
    Prompt,
    PromptGetResult,
};
use crate::platform::Context;
use crate::telemetry::core::ToolUseEventBuilder;
use crate::telemetry::{
    ReasonCode,
    TelemetryResult,
    TelemetryThread,
    get_error_reason,
};

#[derive(Debug, Clone, PartialEq, Eq, Default, Args)]
pub struct ChatArgs {
    /// (Deprecated, use --trust-all-tools) Enabling this flag allows the model to execute
    /// all commands without first accepting them.
    #[arg(short, long, hide = true)]
    pub accept_all: bool,
    /// Print the first response to STDOUT without interactive mode. This will fail if the
    /// prompt requests permissions to use a tool, unless --trust-all-tools is also used.
    #[arg(long)]
    pub no_interactive: bool,
    /// Resumes the previous conversation from this directory.
    #[arg(short, long)]
    pub resume: bool,
    /// The first question to ask
    pub input: Option<String>,
    /// Context profile to use
    #[arg(long = "profile")]
    pub profile: Option<String>,
    /// Current model to use
    #[arg(long = "model")]
    pub model: Option<String>,
    /// Allows the model to use any tool to run commands without asking for confirmation.
    #[arg(long)]
    pub trust_all_tools: bool,
    /// Trust only this set of tools. Example: trust some tools:
    /// '--trust-tools=fs_read,fs_write', trust no tools: '--trust-tools='
    #[arg(long, value_delimiter = ',', value_name = "TOOL_NAMES")]
    pub trust_tools: Option<Vec<String>>,
}

impl ChatArgs {
    pub async fn execute(self, database: &mut Database, telemetry: &TelemetryThread) -> Result<ExitCode> {
        let ctx = Context::new();

        let stdin = std::io::stdin();
        // no_interactive flag or part of a pipe
        let interactive = !self.no_interactive && stdin.is_terminal();
        let input = if !interactive && !stdin.is_terminal() {
            // append to input string any extra info that was provided, e.g. via pipe
            let mut input = self.input.unwrap_or_default();
            stdin.lock().read_to_string(&mut input)?;
            Some(input)
        } else {
            self.input
        };

        let mut output = match interactive {
            true => SharedWriter::stderr(),
            false => SharedWriter::stdout(),
        };

        let client = match ctx.env().get("Q_MOCK_CHAT_RESPONSE") {
            Ok(json) => create_stream(serde_json::from_str(std::fs::read_to_string(json)?.as_str())?),
            _ => StreamingClient::new(database).await?,
        };

        let mcp_server_configs = match McpServerConfig::load_config(&mut output).await {
            Ok(config) => {
                if interactive && !database.settings.get_bool(Setting::McpLoadedBefore).unwrap_or(false) {
                    execute!(
                        output,
                        style::Print(
                            "To learn more about MCP safety, see https://docs.aws.amazon.com/amazonq/latest/qdeveloper-ug/command-line-mcp-security.html\n\n"
                        )
                    )?;
                }
                database.settings.set(Setting::McpLoadedBefore, true).await?;
                config
            },
            Err(e) => {
                warn!("No mcp server config loaded: {}", e);
                McpServerConfig::default()
            },
        };

        // If profile is specified, verify it exists before starting the chat
        if let Some(ref profile_name) = self.profile {
            // Create a temporary context manager to check if the profile exists
            match ContextManager::new(Arc::clone(&ctx), None).await {
                Ok(context_manager) => {
                    let profiles = context_manager.list_profiles().await?;
                    if !profiles.contains(profile_name) {
                        bail!(
                            "Profile '{}' does not exist. Available profiles: {}",
                            profile_name,
                            profiles.join(", ")
                        );
                    }
                },
                Err(e) => {
                    warn!("Failed to initialize context manager to verify profile: {}", e);
                    // Continue without verification if context manager can't be initialized
                },
            }
        }

        // If modelId is specified, verify it exists before starting the chat
        let model_id: Option<String> = if let Some(model_name) = self.model {
            let model_name_lower = model_name.to_lowercase();
            match MODEL_OPTIONS.iter().find(|opt| opt.name == model_name_lower) {
                Some(opt) => Some((opt.model_id).to_string()),
                None => {
                    let available_names: Vec<&str> = MODEL_OPTIONS.iter().map(|opt| opt.name).collect();
                    bail!(
                        "Model '{}' does not exist. Available models: {}",
                        model_name,
                        available_names.join(", ")
                    );
                },
            }
        } else {
            None
        };

        // if let Some(ref id) = model_id {
        //     database.set_last_used_model_id(id.clone())?;
        // }

        let conversation_id = uuid::Uuid::new_v4().to_string();
        info!(?conversation_id, "Generated new conversation id");
        let (prompt_request_sender, prompt_request_receiver) = std::sync::mpsc::channel::<Option<String>>();
        let (prompt_response_sender, prompt_response_receiver) = std::sync::mpsc::channel::<Vec<String>>();
        let tool_manager_output: Box<dyn Write + Send + Sync + 'static> = if interactive {
            Box::new(output.clone())
        } else {
            Box::new(NullWriter {})
        };
        let mut tool_manager = ToolManagerBuilder::default()
            .mcp_server_config(mcp_server_configs)
            .prompt_list_sender(prompt_response_sender)
            .prompt_list_receiver(prompt_request_receiver)
            .conversation_id(&conversation_id)
            .interactive(interactive)
            .build(telemetry, tool_manager_output)
            .await?;
        let tool_config = tool_manager.load_tools(database, &mut output).await?;
        let mut tool_permissions = ToolPermissions::new(tool_config.len());

        let trust_tools = self.trust_tools.map(|mut tools| {
            if tools.len() == 1 && tools[0].is_empty() {
                tools.pop();
            }
            tools
        });

        if self.accept_all || self.trust_all_tools {
            tool_permissions.trust_all = true;
            for tool in tool_config.values() {
                tool_permissions.trust_tool(&tool.name);
            }

            // Deprecation notice for --accept-all users
            if self.accept_all && interactive {
                queue!(
                    output,
                    style::SetForegroundColor(Color::Yellow),
                    style::Print("\n--accept-all, -a is deprecated. Use --trust-all-tools instead."),
                    style::SetForegroundColor(Color::Reset),
                )?;
            }
        } else if let Some(trusted) = trust_tools.map(|vec| vec.into_iter().collect::<HashSet<_>>()) {
            // --trust-all-tools takes precedence over --trust-tools=...
            for tool in tool_config.values() {
                if trusted.contains(&tool.name) {
                    tool_permissions.trust_tool(&tool.name);
                } else {
                    tool_permissions.untrust_tool(&tool.name);
                }
            }
        }

        let mut chat = ChatContext::new(
            ctx,
            database,
            &conversation_id,
            output,
            input,
            InputSource::new(database, prompt_request_sender, prompt_response_receiver)?,
            interactive,
            self.resume,
            client,
            || terminal::window_size().map(|s| s.columns.into()).ok(),
            tool_manager,
            self.profile,
            model_id,
            tool_config,
            tool_permissions,
        )
        .await?;

        let result = chat.try_chat(database, telemetry).await.map(|_| ExitCode::SUCCESS);
        drop(chat); // Explicit drop for clarity

        result
    }
}

/// Help text for the compact command
fn compact_help_text() -> String {
    color_print::cformat!(
        r#"
<magenta,em>Conversation Compaction</magenta,em>

The <em>/compact</em> command summarizes the conversation history to free up context space
while preserving essential information. This is useful for long-running conversations
that may eventually reach memory constraints.

<cyan!>Usage</cyan!>
  <em>/compact</em>                   <black!>Summarize the conversation and clear history</black!>
  <em>/compact [prompt]</em>          <black!>Provide custom guidance for summarization</black!>

<cyan!>When to use</cyan!>
• When you see the memory constraint warning message
• When a conversation has been running for a long time
• Before starting a new topic within the same session
• After completing complex tool operations

<cyan!>How it works</cyan!>
• Creates an AI-generated summary of your conversation
• Retains key information, code, and tool executions in the summary
• Clears the conversation history to free up space
• The assistant will reference the summary context in future responses
"#
    )
}

const WELCOME_TEXT: &str = color_print::cstr! {"<cyan!>
    ⢠⣶⣶⣦⠀⠀⠀⠀⠀⠀⠀⠀⠀⠀⠀⠀⠀⠀⠀⠀⠀⠀⠀⠀⠀⠀⠀⠀⠀⠀⠀⠀⠀⠀⠀⠀⠀⠀⠀⠀⠀⠀⠀⠀⠀⠀⠀⠀⠀⠀⠀⠀⠀⠀⠀⠀⠀⠀⠀⠀⠀⠀⠀⠀⢀⣤⣶⣿⣿⣿⣶⣦⡀⠀
 ⠀⠀⠀⣾⡿⢻⣿⡆⠀⠀⠀⢀⣄⡄⢀⣠⣤⣤⡀⢀⣠⣤⣤⡀⠀⠀⢀⣠⣤⣤⣤⣄⠀⠀⢀⣤⣤⣤⣤⣤⣤⡀⠀⠀⣀⣤⣤⣤⣀⠀⠀⠀⢠⣤⡀⣀⣤⣤⣄⡀⠀⠀⠀⠀⠀⠀⢠⣿⣿⠋⠀⠀⠀⠙⣿⣿⡆
 ⠀⠀⣼⣿⠇⠀⣿⣿⡄⠀⠀⢸⣿⣿⠛⠉⠻⣿⣿⠛⠉⠛⣿⣿⠀⠀⠘⠛⠉⠉⠻⣿⣧⠀⠈⠛⠛⠛⣻⣿⡿⠀⢀⣾⣿⠛⠉⠻⣿⣷⡀⠀⢸⣿⡟⠛⠉⢻⣿⣷⠀⠀⠀⠀⠀⠀⣼⣿⡏⠀⠀⠀⠀⠀⢸⣿⣿
 ⠀⢰⣿⣿⣤⣤⣼⣿⣷⠀⠀⢸⣿⣿⠀⠀⠀⣿⣿⠀⠀⠀⣿⣿⠀⠀⢀⣴⣶⣶⣶⣿⣿⠀⠀⠀⣠⣾⡿⠋⠀⠀⢸⣿⣿⠀⠀⠀⣿⣿⡇⠀⢸⣿⡇⠀⠀⢸⣿⣿⠀⠀⠀⠀⠀⠀⢹⣿⣇⠀⠀⠀⠀⠀⢸⣿⡿
 ⢀⣿⣿⠋⠉⠉⠉⢻⣿⣇⠀⢸⣿⣿⠀⠀⠀⣿⣿⠀⠀⠀⣿⣿⠀⠀⣿⣿⡀⠀⣠⣿⣿⠀⢀⣴⣿⣋⣀⣀⣀⡀⠘⣿⣿⣄⣀⣠⣿⣿⠃⠀⢸⣿⡇⠀⠀⢸⣿⣿⠀⠀⠀⠀⠀⠀⠈⢿⣿⣦⣀⣀⣀⣴⣿⡿⠃
 ⠚⠛⠋⠀⠀⠀⠀⠘⠛⠛⠀⠘⠛⠛⠀⠀⠀⠛⠛⠀⠀⠀⠛⠛⠀⠀⠙⠻⠿⠟⠋⠛⠛⠀⠘⠛⠛⠛⠛⠛⠛⠃⠀⠈⠛⠿⠿⠿⠛⠁⠀⠀⠘⠛⠃⠀⠀⠘⠛⠛⠀⠀⠀⠀⠀⠀⠀⠀⠙⠛⠿⢿⣿⣿⣋⠀⠀
 ⠀⠀⠀⠀⠀⠀⠀⠀⠀⠀⠀⠀⠀⠀⠀⠀⠀⠀⠀⠀⠀⠀⠀⠀⠀⠀⠀⠀⠀⠀⠀⠀⠀⠀⠀⠀⠀⠀⠀⠀⠀⠀⠀⠀⠀⠀⠀⠀⠀⠀⠀⠀⠀⠀⠀⠀⠀⠀⠀⠀⠀⠀⠀⠀⠀⠀⠀⠀⠀⠀⠀⠀⠈⠛⠿⢿⡧</cyan!>"};

const SMALL_SCREEN_WELCOME_TEXT: &str = color_print::cstr! {"<em>Welcome to <cyan!>Amazon Q</cyan!>!</em>"};
const RESUME_TEXT: &str = color_print::cstr! {"<em>Picking up where we left off...</em>"};

// Only show the model-related tip for now to make users aware of this feature.
<<<<<<< HEAD
const ROTATING_TIPS: [&str; 1] = [
=======
const ROTATING_TIPS: [&str; 2] = [
>>>>>>> bc6c10d8
    // color_print::cstr! {"You can resume the last conversation from your current directory by launching with
    // <green!>q chat --resume</green!>"}, color_print::cstr! {"Get notified whenever Q CLI finishes responding.
    // Just run <green!>q settings chat.enableNotifications true</green!>"}, color_print::cstr! {"You can use
    // <green!>/editor</green!> to edit your prompt with a vim-like experience"}, color_print::cstr!
    // {"<green!>/usage</green!> shows you a visual breakdown of your current context window usage"},
    // color_print::cstr! {"Get notified whenever Q CLI finishes responding. Just run <green!>q settings
    // chat.enableNotifications true</green!>"}, color_print::cstr! {"You can execute bash commands by typing
    // <green!>!</green!> followed by the command"}, color_print::cstr! {"Q can use tools without asking for
    // confirmation every time. Give <green!>/tools trust</green!> a try"}, color_print::cstr! {"You can
    // programmatically inject context to your prompts by using hooks. Check out <green!>/context hooks
    // help</green!>"}, color_print::cstr! {"You can use <green!>/compact</green!> to replace the conversation
    // history with its summary to free up the context space"}, color_print::cstr! {"If you want to file an issue
    // to the Q CLI team, just tell me, or run <green!>q issue</green!>"}, color_print::cstr! {"You can enable
    // custom tools with <green!>MCP servers</green!>. Learn more with /help"}, color_print::cstr! {"You can
    // specify wait time (in ms) for mcp server loading with <green!>q settings mcp.initTimeout {timeout in
    // int}</green!>. Servers that takes longer than the specified time will continue to load in the background. Use
    // /tools to see pending servers."}, color_print::cstr! {"You can see the server load status as well as any
    // warnings or errors associated with <green!>/mcp</green!>"},
<<<<<<< HEAD
    // color_print::cstr! {"Use <green!>/model</green!> to select the model to use for this conversation"},
=======
    color_print::cstr! {"Use <green!>/model</green!> to select the model to use for this conversation"},
>>>>>>> bc6c10d8
    color_print::cstr! {"Set a default model by running <green!>q settings chat.defaultModel MODEL</green!>. Run <green!>/model</green!> to learn more."},
];

pub struct ModelOption {
    pub name: &'static str,
    pub model_id: &'static str,
}

pub const MODEL_OPTIONS: [ModelOption; 3] = [
    ModelOption {
        name: "claude-4-sonnet",
        model_id: "CLAUDE_SONNET_4_20250514_V1_0",
    },
    ModelOption {
        name: "claude-3.7-sonnet",
        model_id: "CLAUDE_3_7_SONNET_20250219_V1_0",
    },
    ModelOption {
        name: "claude-3.5-sonnet",
        model_id: "CLAUDE_3_5_SONNET_20241022_V2_0",
    },
];

pub const DEFAULT_MODEL_ID: &str = "CLAUDE_3_7_SONNET_20250219_V1_0";

const GREETING_BREAK_POINT: usize = 80;

const POPULAR_SHORTCUTS: &str = color_print::cstr! {"<black!><green!>/help</green!> all commands  <em>•</em>  <green!>ctrl + j</green!> new lines  <em>•</em>  <green!>ctrl + s</green!> fuzzy search</black!>"};
const SMALL_SCREEN_POPULAR_SHORTCUTS: &str = color_print::cstr! {"<black!><green!>/help</green!> all commands
<green!>ctrl + j</green!> new lines
<green!>ctrl + s</green!> fuzzy search
</black!>"};

const HELP_TEXT: &str = color_print::cstr! {"

<magenta,em>q</magenta,em> (Amazon Q Chat)

<cyan,em>Commands:</cyan,em>
<em>/clear</em>        <black!>Clear the conversation history</black!>
<em>/issue</em>        <black!>Report an issue or make a feature request</black!>
<em>/editor</em>       <black!>Open $EDITOR (defaults to vi) to compose a prompt</black!>
<em>/help</em>         <black!>Show this help dialogue</black!>
<em>/quit</em>         <black!>Quit the application</black!>
<em>/compact</em>      <black!>Summarize the conversation to free up context space</black!>
  <em>help</em>        <black!>Show help for the compact command</black!>
  <em>[prompt]</em>    <black!>Optional custom prompt to guide summarization</black!>
<em>/tools</em>        <black!>View and manage tools and permissions</black!>
  <em>help</em>        <black!>Show an explanation for the trust command</black!>
  <em>trust</em>       <black!>Trust a specific tool or tools for the session</black!>
  <em>untrust</em>     <black!>Revert a tool or tools to per-request confirmation</black!>
  <em>trustall</em>    <black!>Trust all tools (equivalent to deprecated /acceptall)</black!>
  <em>reset</em>       <black!>Reset all tools to default permission levels</black!>
<em>/mcp</em>          <black!>See mcp server loaded</black!>
<em>/model</em>        <black!>Select a model for the current conversation session</black!>
<em>/profile</em>      <black!>Manage profiles</black!>
  <em>help</em>        <black!>Show profile help</black!>
  <em>list</em>        <black!>List profiles</black!>
  <em>set</em>         <black!>Set the current profile</black!>
  <em>create</em>      <black!>Create a new profile</black!>
  <em>delete</em>      <black!>Delete a profile</black!>
  <em>rename</em>      <black!>Rename a profile</black!>
<em>/prompts</em>      <black!>View and retrieve prompts</black!>
  <em>help</em>        <black!>Show prompts help</black!>
  <em>list</em>        <black!>List or search available prompts</black!>
  <em>get</em>         <black!>Retrieve and send a prompt</black!>
<em>/context</em>      <black!>Manage context files and hooks for the chat session</black!>
  <em>help</em>        <black!>Show context help</black!>
  <em>show</em>        <black!>Display current context rules configuration [--expand]</black!>
  <em>add</em>         <black!>Add file(s) to context [--global] [--force]</black!>
  <em>rm</em>          <black!>Remove file(s) from context [--global]</black!>
  <em>clear</em>       <black!>Clear all files from current context [--global]</black!>
  <em>hooks</em>       <black!>View and manage context hooks</black!>
<em>/usage</em>        <black!>Show current session's context window usage</black!>
<em>/load</em>         <black!>Load conversation state from a JSON file</black!>
<em>/save</em>         <black!>Save conversation state to a JSON file</black!>

<cyan,em>MCP:</cyan,em>
<black!>You can now configure the Amazon Q CLI to use MCP servers. \nLearn how: https://docs.aws.amazon.com/en_us/amazonq/latest/qdeveloper-ug/command-line-mcp.html</black!>

<cyan,em>Tips:</cyan,em>
<em>!{command}</em>            <black!>Quickly execute a command in your current session</black!>
<em>Ctrl(^) + j</em>           <black!>Insert new-line to provide multi-line prompt. Alternatively, [Alt(⌥) + Enter(⏎)]</black!>
<em>Ctrl(^) + s</em>           <black!>Fuzzy search commands and context files. Use Tab to select multiple items.</black!>
                      <black!>Change the keybind to ctrl+x with: q settings chat.skimCommandKey x (where x is any key)</black!>
<em>chat.editMode</em>         <black!>Set editing mode (vim or emacs) using: q settings chat.editMode vi/emacs</black!>

"};

const RESPONSE_TIMEOUT_CONTENT: &str = "Response timed out - message took too long to generate";
const TRUST_ALL_TEXT: &str = color_print::cstr! {"<green!>All tools are now trusted (<red!>!</red!>). Amazon Q will execute tools <bold>without</bold> asking for confirmation.\
\nAgents can sometimes do unexpected things so understand the risks.</green!>
\nLearn more at https://docs.aws.amazon.com/amazonq/latest/qdeveloper-ug/command-line-chat-security.html#command-line-chat-trustall-safety"};

const TOOL_BULLET: &str = " ● ";
const CONTINUATION_LINE: &str = " ⋮ ";
const PURPOSE_ARROW: &str = " ↳ ";

/// Enum used to denote the origin of a tool use event
enum ToolUseStatus {
    /// Variant denotes that the tool use event associated with chat context is a direct result of
    /// a user request
    Idle,
    /// Variant denotes that the tool use event associated with the chat context is a result of a
    /// retry for one or more previously attempted tool use. The tuple is the utterance id
    /// associated with the original user request that necessitated the tool use
    RetryInProgress(String),
}

#[derive(Debug, Error)]
pub enum ChatError {
    #[error("{0}")]
    Client(#[from] crate::api_client::ApiClientError),
    #[error("{0}")]
    ResponseStream(#[from] parser::RecvError),
    #[error("{0}")]
    Std(#[from] std::io::Error),
    #[error("{0}")]
    Readline(#[from] rustyline::error::ReadlineError),
    #[error("{0}")]
    Custom(Cow<'static, str>),
    #[error("interrupted")]
    Interrupted { tool_uses: Option<Vec<QueuedTool>> },
    #[error(
        "Tool approval required but --no-interactive was specified. Use --trust-all-tools to automatically approve tools."
    )]
    NonInteractiveToolApproval,
    #[error(transparent)]
    GetPromptError(#[from] GetPromptError),
}

impl ReasonCode for ChatError {
    fn reason_code(&self) -> String {
        match self {
            ChatError::Client(e) => e.reason_code(),
            ChatError::ResponseStream(e) => e.reason_code(),
            ChatError::Std(_) => "StdIoError".to_string(),
            ChatError::Readline(_) => "ReadlineError".to_string(),
            ChatError::Custom(_) => "GenericError".to_string(),
            ChatError::Interrupted { .. } => "Interrupted".to_string(),
            ChatError::NonInteractiveToolApproval => "NonInteractiveToolApprovalError".to_string(),
            ChatError::GetPromptError(_) => "GetPromptError".to_string(),
        }
    }
}

pub struct ChatContext {
    ctx: Arc<Context>,
    /// The [Write] destination for printing conversation text.
    output: SharedWriter,
    initial_input: Option<String>,
    /// Whether we're starting a new conversation or continuing an old one.
    existing_conversation: bool,
    input_source: InputSource,
    interactive: bool,
    /// The client to use to interact with the model.
    client: StreamingClient,
    /// Width of the terminal, required for [ParseState].
    terminal_width_provider: fn() -> Option<usize>,
    spinner: Option<Spinner>,
    /// [ConversationState].
    conversation_state: ConversationState,
    /// State to track tools that need confirmation.
    tool_permissions: ToolPermissions,
    /// Telemetry events to be sent as part of the conversation.
    tool_use_telemetry_events: HashMap<String, ToolUseEventBuilder>,
    /// State used to keep track of tool use relation
    tool_use_status: ToolUseStatus,
    /// Any failed requests that could be useful for error report/debugging
    failed_request_ids: Vec<String>,
    /// Pending prompts to be sent
    pending_prompts: VecDeque<Prompt>,
}

impl ChatContext {
    #[allow(clippy::too_many_arguments)]
    pub async fn new(
        ctx: Arc<Context>,
        database: &mut Database,
        conversation_id: &str,
        output: SharedWriter,
        mut input: Option<String>,
        input_source: InputSource,
        interactive: bool,
        resume_conversation: bool,
        client: StreamingClient,
        terminal_width_provider: fn() -> Option<usize>,
        tool_manager: ToolManager,
        profile: Option<String>,
        model_id: Option<String>,
        tool_config: HashMap<String, ToolSpec>,
        tool_permissions: ToolPermissions,
    ) -> Result<Self> {
        let ctx_clone = Arc::clone(&ctx);
        let output_clone = output.clone();

        let mut existing_conversation = false;
        let valid_model_id = match model_id {
            Some(id) => Some(id),
            None => database
                .settings
                .get_string(Setting::ChatDefaultModel)
                .and_then(|model_name| {
                    MODEL_OPTIONS
                        .iter()
                        .find(|opt| opt.name == model_name)
                        .map(|opt| opt.model_id.to_owned())
                })
                .or_else(|| Some(DEFAULT_MODEL_ID.to_owned())),
        };

        let conversation_state = if resume_conversation {
            let prior = std::env::current_dir()
                .ok()
                .and_then(|cwd| database.get_conversation_by_path(cwd).ok())
                .flatten();

            // Only restore conversations where there were actual messages.
            // Prevents edge case where user clears conversation with --new, then exits without chatting.
            if prior.as_ref().is_some_and(|cs| !cs.history().is_empty()) {
                let mut cs = prior.unwrap();

                existing_conversation = true;
                cs.reload_serialized_state(Arc::clone(&ctx), Some(output.clone())).await;
                input = Some(input.unwrap_or("In a few words, summarize our conversation so far.".to_owned()));
                cs.tool_manager = tool_manager;
                cs.update_state(true).await;
                cs.enforce_tool_use_history_invariants();
                cs
            } else {
                ConversationState::new(
                    ctx_clone,
                    conversation_id,
                    tool_config,
                    profile,
                    Some(output_clone),
                    tool_manager,
                    valid_model_id,
                )
                .await
            }
        } else {
            ConversationState::new(
                ctx_clone,
                conversation_id,
                tool_config,
                profile,
                Some(output_clone),
                tool_manager,
                valid_model_id,
            )
            .await
        };

        Ok(Self {
            ctx,
            output,
            initial_input: input,
            existing_conversation,
            input_source,
            interactive,
            client,
            terminal_width_provider,
            spinner: None,
            tool_permissions,
            conversation_state,
            tool_use_telemetry_events: HashMap::new(),
            tool_use_status: ToolUseStatus::Idle,
            failed_request_ids: Vec::new(),
            pending_prompts: VecDeque::new(),
        })
    }
}

impl Drop for ChatContext {
    fn drop(&mut self) {
        if let Some(spinner) = &mut self.spinner {
            spinner.stop();
        }

        if self.interactive {
            queue!(
                self.output,
                cursor::MoveToColumn(0),
                style::SetAttribute(Attribute::Reset),
                style::ResetColor,
                cursor::Show
            )
            .ok();
        }

        self.output.flush().ok();
    }
}

/// The chat execution state.
///
/// Intended to provide more robust handling around state transitions while dealing with, e.g.,
/// tool validation, execution, response stream handling, etc.
#[derive(Debug)]
enum ChatState {
    /// Prompt the user with `tool_uses`, if available.
    PromptUser {
        /// Tool uses to present to the user.
        tool_uses: Option<Vec<QueuedTool>>,
        /// Tracks the next tool in tool_uses that needs user acceptance.
        pending_tool_index: Option<usize>,
        /// Used to avoid displaying the tool info at inappropriate times, e.g. after clear or help
        /// commands.
        skip_printing_tools: bool,
    },
    /// Handle the user input, depending on if any tools require execution.
    HandleInput {
        input: String,
        tool_uses: Option<Vec<QueuedTool>>,
        pending_tool_index: Option<usize>,
    },
    /// Validate the list of tool uses provided by the model.
    ValidateTools(Vec<AssistantToolUse>),
    /// Execute the list of tools.
    ExecuteTools(Vec<QueuedTool>),
    /// Consume the response stream and display to the user.
    HandleResponseStream(SendMessageOutput),
    /// Compact the chat history.
    CompactHistory {
        tool_uses: Option<Vec<QueuedTool>>,
        pending_tool_index: Option<usize>,
        /// Custom prompt to include as part of history compaction.
        prompt: Option<String>,
        /// Whether or not the summary should be shown on compact success.
        show_summary: bool,
        /// Whether or not to show the /compact help text.
        help: bool,
    },
    /// Exit the chat.
    Exit,
}

impl Default for ChatState {
    fn default() -> Self {
        Self::PromptUser {
            tool_uses: None,
            pending_tool_index: None,
            skip_printing_tools: false,
        }
    }
}

impl ChatContext {
    /// Opens the user's preferred editor to compose a prompt
    fn open_editor(initial_text: Option<String>) -> Result<String, ChatError> {
        // Create a temporary file with a unique name
        let temp_dir = std::env::temp_dir();
        let file_name = format!("q_prompt_{}.md", Uuid::new_v4());
        let temp_file_path = temp_dir.join(file_name);

        // Get the editor from environment variable or use a default
        let editor_cmd = env::var("EDITOR").unwrap_or_else(|_| "vi".to_string());

        // Parse the editor command to handle arguments
        let mut parts =
            shlex::split(&editor_cmd).ok_or_else(|| ChatError::Custom("Failed to parse EDITOR command".into()))?;

        if parts.is_empty() {
            return Err(ChatError::Custom("EDITOR environment variable is empty".into()));
        }

        let editor_bin = parts.remove(0);

        // Write initial content to the file if provided
        let initial_content = initial_text.unwrap_or_default();
        fs::write(&temp_file_path, &initial_content)
            .map_err(|e| ChatError::Custom(format!("Failed to create temporary file: {}", e).into()))?;

        // Open the editor with the parsed command and arguments
        let mut cmd = ProcessCommand::new(editor_bin);
        // Add any arguments that were part of the EDITOR variable
        for arg in parts {
            cmd.arg(arg);
        }
        // Add the file path as the last argument
        let status = cmd
            .arg(&temp_file_path)
            .status()
            .map_err(|e| ChatError::Custom(format!("Failed to open editor: {}", e).into()))?;

        if !status.success() {
            return Err(ChatError::Custom("Editor exited with non-zero status".into()));
        }

        // Read the content back
        let content = fs::read_to_string(&temp_file_path)
            .map_err(|e| ChatError::Custom(format!("Failed to read temporary file: {}", e).into()))?;

        // Clean up the temporary file
        let _ = fs::remove_file(&temp_file_path);

        Ok(content.trim().to_string())
    }

    async fn try_chat(&mut self, database: &mut Database, telemetry: &TelemetryThread) -> Result<()> {
        let is_small_screen = self.terminal_width() < GREETING_BREAK_POINT;
        if self.interactive && database.settings.get_bool(Setting::ChatGreetingEnabled).unwrap_or(true) {
            let welcome_text = match self.existing_conversation {
                true => RESUME_TEXT,
                false => match is_small_screen {
                    true => SMALL_SCREEN_WELCOME_TEXT,
                    false => WELCOME_TEXT,
                },
            };

            execute!(self.output, style::Print(welcome_text), style::Print("\n\n"),)?;

            let tip = ROTATING_TIPS[usize::try_from(rand::random::<u32>()).unwrap_or(0) % ROTATING_TIPS.len()];
            if is_small_screen {
                // If the screen is small, print the tip in a single line
                execute!(
                    self.output,
                    style::Print("💡 ".to_string()),
                    style::Print(tip),
                    style::Print("\n")
                )?;
            } else {
                draw_box(
                    self.output.clone(),
                    "Did you know?",
                    tip,
                    GREETING_BREAK_POINT,
                    Color::DarkGrey,
                )?;
            }

            execute!(
                self.output,
                style::Print("\n"),
                style::Print(match is_small_screen {
                    true => SMALL_SCREEN_POPULAR_SHORTCUTS,
                    false => POPULAR_SHORTCUTS,
                }),
                style::Print("\n"),
                style::Print(
                    "━"
                        .repeat(if is_small_screen { 0 } else { GREETING_BREAK_POINT })
                        .dark_grey()
                )
            )?;
            execute!(self.output, style::Print("\n"), style::SetForegroundColor(Color::Reset))?;
        }

        if self.interactive && self.all_tools_trusted() {
            queue!(
                self.output,
                style::Print(format!(
                    "{}{TRUST_ALL_TEXT}\n\n",
                    if !is_small_screen { "\n" } else { "" }
                ))
            )?;
        }
        self.output.flush()?;

        let mut next_state = Some(ChatState::PromptUser {
            tool_uses: None,
            pending_tool_index: None,
            skip_printing_tools: true,
        });

        if self.interactive {
            if let Some(ref id) = self.conversation_state.model {
                if let Some(model_option) = MODEL_OPTIONS.iter().find(|option| option.model_id == *id) {
                    execute!(
                        self.output,
                        style::SetForegroundColor(Color::Cyan),
                        style::Print(format!("🤖 You are chatting with {}\n", model_option.name)),
                        style::SetForegroundColor(Color::Reset),
                        style::Print("\n")
                    )
                    .expect("Failed to write model information to terminal");
                }
            }
        }

        if let Some(user_input) = self.initial_input.take() {
            next_state = Some(ChatState::HandleInput {
                input: user_input,
                tool_uses: None,
                pending_tool_index: None,
            });
        }

        loop {
            debug_assert!(next_state.is_some());
            let chat_state = next_state.take().unwrap_or_default();
            let ctrl_c_stream = ctrl_c();
            debug!(?chat_state, "changing to state");

            // Update conversation state with new tool information
            self.conversation_state.update_state(false).await;

            let result = match chat_state {
                ChatState::PromptUser {
                    tool_uses,
                    pending_tool_index,
                    skip_printing_tools,
                } => {
                    // Cannot prompt in non-interactive mode no matter what.
                    if !self.interactive {
                        return Ok(());
                    }
                    self.prompt_user(database, tool_uses, pending_tool_index, skip_printing_tools)
                        .await
                },
                ChatState::HandleInput {
                    input,
                    tool_uses,
                    pending_tool_index,
                } => {
                    let tool_uses_clone = tool_uses.clone();
                    tokio::select! {
                        res = self.handle_input(telemetry, database, input, tool_uses, pending_tool_index) => res,
                        Ok(_) = ctrl_c_stream => Err(ChatError::Interrupted { tool_uses: tool_uses_clone })
                    }
                },
                ChatState::CompactHistory {
                    tool_uses,
                    pending_tool_index,
                    prompt,
                    show_summary,
                    help,
                } => {
                    let tool_uses_clone = tool_uses.clone();
                    tokio::select! {
                        res = self.compact_history(telemetry, database, tool_uses, pending_tool_index, prompt, show_summary, help) => res,
                        Ok(_) = ctrl_c_stream => Err(ChatError::Interrupted { tool_uses: tool_uses_clone })
                    }
                },
                ChatState::ExecuteTools(tool_uses) => {
                    let tool_uses_clone = tool_uses.clone();
                    tokio::select! {
                        res = self.tool_use_execute(database, telemetry, tool_uses) => res,
                        Ok(_) = ctrl_c_stream => Err(ChatError::Interrupted { tool_uses: Some(tool_uses_clone) })
                    }
                },
                ChatState::ValidateTools(tool_uses) => {
                    tokio::select! {
                        res = self.validate_tools(telemetry, tool_uses) => res,
                        Ok(_) = ctrl_c_stream => Err(ChatError::Interrupted { tool_uses: None })
                    }
                },
                ChatState::HandleResponseStream(response) => tokio::select! {
                    res = self.handle_response(database, telemetry, response) => res,
                    Ok(_) = ctrl_c_stream => {
                        self.send_chat_telemetry(database, telemetry, None, TelemetryResult::Cancelled, None, None).await;

                        Err(ChatError::Interrupted { tool_uses: None })
                    }
                },
                ChatState::Exit => return Ok(()),
            };

            next_state = Some(self.handle_state_execution_result(telemetry, database, result).await?);
        }
    }

    /// Handles the result of processing a [ChatState], returning the next [ChatState] to change
    /// to.
    async fn handle_state_execution_result(
        &mut self,
        telemetry: &TelemetryThread,
        database: &mut Database,
        result: Result<ChatState, ChatError>,
    ) -> Result<ChatState, ChatError> {
        // Remove non-ASCII and ANSI characters.
        let re = Regex::new(r"((\x9B|\x1B\[)[0-?]*[ -\/]*[@-~])|([^\x00-\x7F]+)").unwrap();
        match result {
            Ok(state) => Ok(state),
            Err(e) => {
                let (reason, reason_desc) = get_error_reason(&e);
                self.send_error_telemetry(database, telemetry, reason, Some(reason_desc))
                    .await;

                macro_rules! print_err {
                    ($prepend_msg:expr, $err:expr) => {{
                        queue!(
                            self.output,
                            style::SetAttribute(Attribute::Bold),
                            style::SetForegroundColor(Color::Red),
                        )?;

                        let report = eyre::Report::from($err);

                        let text = re
                            .replace_all(&format!("{}: {:?}\n", $prepend_msg, report), "")
                            .into_owned();

                        queue!(self.output, style::Print(&text),)?;
                        self.conversation_state.append_transcript(text);

                        execute!(
                            self.output,
                            style::SetAttribute(Attribute::Reset),
                            style::SetForegroundColor(Color::Reset),
                        )?;
                    }};
                }

                macro_rules! print_default_error {
                    ($err:expr) => {
                        print_err!("Amazon Q is having trouble responding right now", $err);
                    };
                }

                error!(?e, "An error occurred processing the current state");
                if self.interactive && self.spinner.is_some() {
                    drop(self.spinner.take());
                    queue!(
                        self.output,
                        terminal::Clear(terminal::ClearType::CurrentLine),
                        cursor::MoveToColumn(0),
                    )?;
                }
                match e {
                    ChatError::Interrupted { tool_uses: inter } => {
                        execute!(self.output, style::Print("\n\n"))?;
                        // If there was an interrupt during tool execution, then we add fake
                        // messages to "reset" the chat state.
                        match inter {
                            Some(tool_uses) if !tool_uses.is_empty() => {
                                self.conversation_state.abandon_tool_use(
                                    tool_uses,
                                    "The user interrupted the tool execution.".to_string(),
                                );
                                let _ = self.conversation_state.as_sendable_conversation_state(false).await;
                                self.conversation_state.push_assistant_message(
                                    AssistantMessage::new_response(
                                        None,
                                        "Tool uses were interrupted, waiting for the next user prompt".to_string(),
                                    ),
                                    database,
                                );
                            },
                            _ => (),
                        }
                    },
                    ChatError::Client(err) => match err {
                        // Errors from attempting to send too large of a conversation history. In
                        // this case, attempt to automatically compact the history for the user.
                        crate::api_client::ApiClientError::ContextWindowOverflow => {
                            if !self.conversation_state.can_create_summary_request().await {
                                execute!(
                                    self.output,
                                    style::SetForegroundColor(Color::Red),
                                    style::Print("Your conversation is too large to continue.\n"),
                                    style::SetForegroundColor(Color::Reset),
                                    style::Print(format!("• Run {} to analyze your context usage\n", "/usage".green())),
                                    style::Print(format!(
                                        "• Run {} to reset your conversation state\n",
                                        "/clear".green()
                                    )),
                                    style::SetAttribute(Attribute::Reset),
                                    style::Print("\n\n"),
                                )?;
                                self.conversation_state.reset_next_user_message();
                                return Ok(ChatState::PromptUser {
                                    tool_uses: None,
                                    pending_tool_index: None,
                                    skip_printing_tools: false,
                                });
                            }

                            execute!(
                                self.output,
                                style::SetForegroundColor(Color::Yellow),
                                style::Print("The context window has overflowed, summarizing the history..."),
                                style::SetAttribute(Attribute::Reset),
                                style::Print("\n\n"),
                            )?;

                            return Ok(ChatState::CompactHistory {
                                tool_uses: None,
                                pending_tool_index: None,
                                prompt: None,
                                show_summary: false,
                                help: false,
                            });
                        },
                        crate::api_client::ApiClientError::QuotaBreach(msg) => {
                            print_err!(msg, err);
                        },
                        crate::api_client::ApiClientError::ModelOverloadedError { request_id } => {
                            queue!(
                                self.output,
                                style::SetAttribute(Attribute::Bold),
                                style::SetForegroundColor(Color::Red),
                            )?;

                            let message = "    The model you've selected is temporarily unavailable. Please use '/model' to select a different model and try again.";
                            let text = match request_id {
                                Some(id) => format!(
                                    "Amazon Q is having trouble responding right now:\n{}\n    Request ID: {}\n\n",
                                    message, id
                                ),
                                None => format!("Amazon Q is having trouble responding right now:\n{}\n\n", message),
                            };
                            queue!(self.output, style::Print(&text))?;
                            self.conversation_state.append_transcript(text);

                            execute!(
                                self.output,
                                style::SetAttribute(Attribute::Reset),
                                style::SetForegroundColor(Color::Reset),
                            )?;
                        },
                        _ => {
                            print_default_error!(err);
                        },
                    },
                    _ => {
                        print_default_error!(e);
                    },
                }
                self.conversation_state.enforce_conversation_invariants();
                self.conversation_state.reset_next_user_message();
                Ok(ChatState::PromptUser {
                    tool_uses: None,
                    pending_tool_index: None,
                    skip_printing_tools: false,
                })
            },
        }
    }

    /// Compacts the conversation history, replacing the history with a summary generated by the
    /// model.
    ///
    /// The last two user messages in the history are not included in the compaction process.
    #[allow(clippy::too_many_arguments)]
    async fn compact_history(
        &mut self,
        telemetry: &TelemetryThread,
        database: &mut Database,
        tool_uses: Option<Vec<QueuedTool>>,
        pending_tool_index: Option<usize>,
        custom_prompt: Option<String>,
        show_summary: bool,
        help: bool,
    ) -> Result<ChatState, ChatError> {
        let hist = self.conversation_state.history();
        debug!(?hist, "compacting history");

        // If help flag is set, show compact command help
        if help {
            execute!(
                self.output,
                style::Print("\n"),
                style::Print(compact_help_text()),
                style::Print("\n")
            )?;

            return Ok(ChatState::PromptUser {
                tool_uses,
                pending_tool_index,
                skip_printing_tools: true,
            });
        }

        if self.conversation_state.history().len() < 2 {
            execute!(
                self.output,
                style::SetForegroundColor(Color::Yellow),
                style::Print("\nConversation too short to compact.\n\n"),
                style::SetForegroundColor(Color::Reset)
            )?;

            return Ok(ChatState::PromptUser {
                tool_uses,
                pending_tool_index,
                skip_printing_tools: true,
            });
        }

        // Send a request for summarizing the history.
        let summary_state = self
            .conversation_state
            .create_summary_request(custom_prompt.as_ref())
            .await;
        if self.interactive {
            execute!(self.output, cursor::Hide, style::Print("\n"))?;
            self.spinner = Some(Spinner::new(Spinners::Dots, "Creating summary...".to_string()));
        }
        let response = self.client.send_message(summary_state).await;

        // TODO(brandonskiser): This is a temporary hotfix for failing compaction. We should instead
        // retry except with less context included.
        let response = match response {
            Ok(res) => res,
            Err(e) => {
                let (reason, reason_desc) = get_error_reason(&e);
                self.send_chat_telemetry(
                    database,
                    telemetry,
                    None,
                    TelemetryResult::Failed,
                    Some(reason),
                    Some(reason_desc),
                )
                .await;
                match e {
                    crate::api_client::ApiClientError::ContextWindowOverflow => {
                        self.conversation_state.clear(true);
                        if self.interactive {
                            self.spinner.take();
                            execute!(
                                self.output,
                                terminal::Clear(terminal::ClearType::CurrentLine),
                                cursor::MoveToColumn(0),
                                style::SetForegroundColor(Color::Yellow),
                                style::Print(
                                    "The context window usage has overflowed. Clearing the conversation history.\n\n"
                                ),
                                style::SetAttribute(Attribute::Reset)
                            )?;
                        }
                        return Ok(ChatState::PromptUser {
                            tool_uses,
                            pending_tool_index,
                            skip_printing_tools: true,
                        });
                    },
                    e => return Err(e.into()),
                }
            },
        };

        let request_id = response.request_id().map(|s| s.to_string());
        let summary = {
            let mut parser = ResponseParser::new(response);
            loop {
                match parser.recv().await {
                    Ok(parser::ResponseEvent::EndStream { message }) => {
                        break message.content().to_string();
                    },
                    Ok(_) => (),
                    Err(err) => {
                        if let Some(request_id) = &err.request_id {
                            self.failed_request_ids.push(request_id.clone());
                        };
                        let (reason, reason_desc) = get_error_reason(&err);
                        self.send_chat_telemetry(
                            database,
                            telemetry,
                            err.request_id.clone(),
                            TelemetryResult::Failed,
                            Some(reason),
                            Some(reason_desc),
                        )
                        .await;
                        return Err(err.into());
                    },
                }
            }
        };

        if self.interactive && self.spinner.is_some() {
            drop(self.spinner.take());
            queue!(
                self.output,
                terminal::Clear(terminal::ClearType::CurrentLine),
                cursor::MoveToColumn(0),
                cursor::Show
            )?;
        }

        self.send_chat_telemetry(database, telemetry, request_id, TelemetryResult::Succeeded, None, None)
            .await;

        self.conversation_state.replace_history_with_summary(summary.clone());

        // Print output to the user.
        {
            execute!(
                self.output,
                style::SetForegroundColor(Color::Green),
                style::Print("✔ Conversation history has been compacted successfully!\n\n"),
                style::SetForegroundColor(Color::DarkGrey)
            )?;

            let mut output = Vec::new();
            if let Some(custom_prompt) = &custom_prompt {
                execute!(
                    output,
                    style::Print(format!("• Custom prompt applied: {}\n", custom_prompt))
                )?;
            }
            animate_output(&mut self.output, &output)?;

            // Display the summary if the show_summary flag is set
            if show_summary {
                // Add a border around the summary for better visual separation
                let terminal_width = self.terminal_width();
                let border = "═".repeat(terminal_width.min(80));
                execute!(
                    self.output,
                    style::Print("\n"),
                    style::SetForegroundColor(Color::Cyan),
                    style::Print(&border),
                    style::Print("\n"),
                    style::SetAttribute(Attribute::Bold),
                    style::Print("                       CONVERSATION SUMMARY"),
                    style::Print("\n"),
                    style::Print(&border),
                    style::SetAttribute(Attribute::Reset),
                    style::Print("\n\n"),
                )?;

                execute!(
                    output,
                    style::Print(&summary),
                    style::Print("\n\n"),
                    style::SetForegroundColor(Color::Cyan),
                    style::Print("The conversation history has been replaced with this summary.\n"),
                    style::Print("It contains all important details from previous interactions.\n"),
                )?;
                animate_output(&mut self.output, &output)?;

                execute!(
                    self.output,
                    style::Print(&border),
                    style::Print("\n\n"),
                    style::SetForegroundColor(Color::Reset)
                )?;
            }
        }

        // If a next message is set, then retry the request.
        if self.conversation_state.next_user_message().is_some() {
            Ok(ChatState::HandleResponseStream(
                self.client
                    .send_message(self.conversation_state.as_sendable_conversation_state(false).await)
                    .await?,
            ))
        } else {
            // Otherwise, return back to the prompt for any pending tool uses.
            Ok(ChatState::PromptUser {
                tool_uses,
                pending_tool_index,
                skip_printing_tools: true,
            })
        }
    }

    /// Read input from the user.
    async fn prompt_user(
        &mut self,
        #[cfg_attr(windows, allow(unused_variables))] database: &Database,
        mut tool_uses: Option<Vec<QueuedTool>>,
        pending_tool_index: Option<usize>,
        skip_printing_tools: bool,
    ) -> Result<ChatState, ChatError> {
        execute!(self.output, cursor::Show)?;
        let tool_uses = tool_uses.take().unwrap_or_default();

        // Check token usage and display warnings if needed
        if pending_tool_index.is_none() {
            // Only display warnings when not waiting for tool approval
            if self.conversation_state.can_create_summary_request().await {
                if let Err(e) = self.display_char_warnings().await {
                    warn!("Failed to display character limit warnings: {}", e);
                }
            }
        }

        let show_tool_use_confirmation_dialog = !skip_printing_tools && pending_tool_index.is_some();
        if show_tool_use_confirmation_dialog {
            execute!(
                self.output,
                style::SetForegroundColor(Color::DarkGrey),
                style::Print("\nAllow this action? Use '"),
                style::SetForegroundColor(Color::Green),
                style::Print("t"),
                style::SetForegroundColor(Color::DarkGrey),
                style::Print("' to trust (always allow) this tool for the session. ["),
                style::SetForegroundColor(Color::Green),
                style::Print("y"),
                style::SetForegroundColor(Color::DarkGrey),
                style::Print("/"),
                style::SetForegroundColor(Color::Green),
                style::Print("n"),
                style::SetForegroundColor(Color::DarkGrey),
                style::Print("/"),
                style::SetForegroundColor(Color::Green),
                style::Print("t"),
                style::SetForegroundColor(Color::DarkGrey),
                style::Print("]:\n\n"),
                style::SetForegroundColor(Color::Reset),
            )?;
        }

        // Do this here so that the skim integration sees an updated view of the context *during the current
        // q session*. (e.g., if I add files to context, that won't show up for skim for the current
        // q session unless we do this in prompt_user... unless you can find a better way)
        #[cfg(unix)]
        if let Some(ref context_manager) = self.conversation_state.context_manager {
            let tool_names = self
                .conversation_state
                .tool_manager
                .tn_map
                .keys()
                .filter(|name| *name != DUMMY_TOOL_NAME)
                .cloned()
                .collect::<Vec<_>>();
            self.input_source
                .put_skim_command_selector(database, Arc::new(context_manager.clone()), tool_names);
        }
        execute!(
            self.output,
            style::SetForegroundColor(Color::Reset),
            style::SetAttribute(Attribute::Reset)
        )?;
        let user_input = match self.read_user_input(&self.generate_tool_trust_prompt(), false) {
            Some(input) => input,
            None => return Ok(ChatState::Exit),
        };

        self.conversation_state.append_user_transcript(&user_input);
        Ok(ChatState::HandleInput {
            input: user_input,
            tool_uses: Some(tool_uses),
            pending_tool_index,
        })
    }

    async fn handle_input(
        &mut self,
        telemetry: &TelemetryThread,
        database: &mut Database,
        mut user_input: String,
        tool_uses: Option<Vec<QueuedTool>>,
        pending_tool_index: Option<usize>,
    ) -> Result<ChatState, ChatError> {
        let command_result = Command::parse(&user_input, &mut self.output);

        if let Err(error_message) = &command_result {
            // Display error message for command parsing errors
            execute!(
                self.output,
                style::SetForegroundColor(Color::Red),
                style::Print(format!("\nError: {}\n\n", error_message)),
                style::SetForegroundColor(Color::Reset)
            )?;

            return Ok(ChatState::PromptUser {
                tool_uses,
                pending_tool_index,
                skip_printing_tools: true,
            });
        }

        let command = command_result.unwrap();
        let mut tool_uses: Vec<QueuedTool> = tool_uses.unwrap_or_default();

        Ok(match command {
            Command::Ask { prompt } => {
                // Check for a pending tool approval
                if let Some(index) = pending_tool_index {
                    let tool_use = &mut tool_uses[index];

                    let is_trust = ["t", "T"].contains(&prompt.as_str());
                    if ["y", "Y"].contains(&prompt.as_str()) || is_trust {
                        if is_trust {
                            self.tool_permissions.trust_tool(&tool_use.name);
                        }
                        tool_use.accepted = true;

                        return Ok(ChatState::ExecuteTools(tool_uses));
                    }
                } else if !self.pending_prompts.is_empty() {
                    let prompts = self.pending_prompts.drain(0..).collect();
                    user_input = self
                        .conversation_state
                        .append_prompts(prompts)
                        .ok_or(ChatError::Custom("Prompt append failed".into()))?;
                }

                // Otherwise continue with normal chat on 'n' or other responses
                self.tool_use_status = ToolUseStatus::Idle;

                if pending_tool_index.is_some() {
                    self.conversation_state.abandon_tool_use(tool_uses, user_input);
                } else {
                    self.conversation_state.set_next_user_message(user_input).await;
                }

                let conv_state = self.conversation_state.as_sendable_conversation_state(true).await;
                self.send_tool_use_telemetry(telemetry).await;

                if self.interactive {
                    queue!(self.output, style::SetForegroundColor(Color::Magenta))?;
                    queue!(self.output, style::SetForegroundColor(Color::Reset))?;
                    queue!(self.output, cursor::Hide)?;
                    execute!(self.output, style::Print("\n"))?;
                    self.spinner = Some(Spinner::new(Spinners::Dots, "Thinking...".to_owned()));
                }

                ChatState::HandleResponseStream(self.client.send_message(conv_state).await?)
            },
            Command::Execute { command } => {
                queue!(self.output, style::Print('\n'))?;

                // Use platform-appropriate shell
                let result = if cfg!(target_os = "windows") {
                    std::process::Command::new("cmd").args(["/C", &command]).status()
                } else {
                    std::process::Command::new("bash").args(["-c", &command]).status()
                };

                // Handle the result and provide appropriate feedback
                match result {
                    Ok(status) => {
                        if !status.success() {
                            queue!(
                                self.output,
                                style::SetForegroundColor(Color::Yellow),
                                style::Print(format!("Command exited with status: {}\n", status)),
                                style::SetForegroundColor(Color::Reset)
                            )?;
                        }
                    },
                    Err(e) => {
                        queue!(
                            self.output,
                            style::SetForegroundColor(Color::Red),
                            style::Print(format!("Failed to execute command: {}\n", e)),
                            style::SetForegroundColor(Color::Reset)
                        )?;
                    },
                }

                ChatState::PromptUser {
                    tool_uses: None,
                    pending_tool_index: None,
                    skip_printing_tools: false,
                }
            },
            Command::Clear => {
                execute!(self.output, cursor::Show)?;
                execute!(
                    self.output,
                    style::SetForegroundColor(Color::DarkGrey),
                    style::Print(
                        "\nAre you sure? This will erase the conversation history and context from hooks for the current session. "
                    ),
                    style::Print("["),
                    style::SetForegroundColor(Color::Green),
                    style::Print("y"),
                    style::SetForegroundColor(Color::DarkGrey),
                    style::Print("/"),
                    style::SetForegroundColor(Color::Green),
                    style::Print("n"),
                    style::SetForegroundColor(Color::DarkGrey),
                    style::Print("]:\n\n"),
                    style::SetForegroundColor(Color::Reset),
                )?;

                // Setting `exit_on_single_ctrl_c` for better ux: exit the confirmation dialog rather than the CLI
                let user_input = match self.read_user_input("> ".yellow().to_string().as_str(), true) {
                    Some(input) => input,
                    None => "".to_string(),
                };

                if ["y", "Y"].contains(&user_input.as_str()) {
                    self.conversation_state.clear(true);
                    if let Some(cm) = self.conversation_state.context_manager.as_mut() {
                        cm.hook_executor.global_cache.clear();
                        cm.hook_executor.profile_cache.clear();
                    }
                    execute!(
                        self.output,
                        style::SetForegroundColor(Color::Green),
                        style::Print("\nConversation history cleared.\n\n"),
                        style::SetForegroundColor(Color::Reset)
                    )?;
                }

                ChatState::PromptUser {
                    tool_uses: None,
                    pending_tool_index: None,
                    skip_printing_tools: true,
                }
            },
            Command::Compact {
                prompt,
                show_summary,
                help,
            } => {
                self.compact_history(
                    telemetry,
                    database,
                    Some(tool_uses),
                    pending_tool_index,
                    prompt,
                    show_summary,
                    help,
                )
                .await?
            },
            Command::Help => {
                execute!(self.output, style::Print(HELP_TEXT))?;
                ChatState::PromptUser {
                    tool_uses: Some(tool_uses),
                    pending_tool_index,
                    skip_printing_tools: true,
                }
            },
            Command::Issue { prompt } => {
                let input = "I would like to report an issue or make a feature request";
                ChatState::HandleInput {
                    input: if let Some(prompt) = prompt {
                        format!("{input}: {prompt}")
                    } else {
                        input.to_string()
                    },
                    tool_uses: Some(tool_uses),
                    pending_tool_index,
                }
            },
            Command::PromptEditor { initial_text } => {
                match Self::open_editor(initial_text) {
                    Ok(content) => {
                        if content.trim().is_empty() {
                            execute!(
                                self.output,
                                style::SetForegroundColor(Color::Yellow),
                                style::Print("\nEmpty content from editor, not submitting.\n\n"),
                                style::SetForegroundColor(Color::Reset)
                            )?;

                            ChatState::PromptUser {
                                tool_uses: Some(tool_uses),
                                pending_tool_index,
                                skip_printing_tools: true,
                            }
                        } else {
                            execute!(
                                self.output,
                                style::SetForegroundColor(Color::Green),
                                style::Print("\nContent loaded from editor. Submitting prompt...\n\n"),
                                style::SetForegroundColor(Color::Reset)
                            )?;

                            // Display the content as if the user typed it
                            execute!(
                                self.output,
                                style::SetAttribute(Attribute::Reset),
                                style::SetForegroundColor(Color::Magenta),
                                style::Print("> "),
                                style::SetAttribute(Attribute::Reset),
                                style::Print(&content),
                                style::Print("\n")
                            )?;

                            // Process the content as user input
                            ChatState::HandleInput {
                                input: content,
                                tool_uses: Some(tool_uses),
                                pending_tool_index,
                            }
                        }
                    },
                    Err(e) => {
                        execute!(
                            self.output,
                            style::SetForegroundColor(Color::Red),
                            style::Print(format!("\nError opening editor: {}\n\n", e)),
                            style::SetForegroundColor(Color::Reset)
                        )?;

                        ChatState::PromptUser {
                            tool_uses: Some(tool_uses),
                            pending_tool_index,
                            skip_printing_tools: true,
                        }
                    },
                }
            },
            Command::Quit => ChatState::Exit,
            Command::Profile { subcommand } => {
                if let Some(context_manager) = &mut self.conversation_state.context_manager {
                    macro_rules! print_err {
                        ($err:expr) => {
                            execute!(
                                self.output,
                                style::SetForegroundColor(Color::Red),
                                style::Print(format!("\nError: {}\n\n", $err)),
                                style::SetForegroundColor(Color::Reset)
                            )?
                        };
                    }

                    match subcommand {
                        command::ProfileSubcommand::List => {
                            let profiles = match context_manager.list_profiles().await {
                                Ok(profiles) => profiles,
                                Err(e) => {
                                    execute!(
                                        self.output,
                                        style::SetForegroundColor(Color::Red),
                                        style::Print(format!("\nError listing profiles: {}\n\n", e)),
                                        style::SetForegroundColor(Color::Reset)
                                    )?;
                                    vec![]
                                },
                            };

                            execute!(self.output, style::Print("\n"))?;
                            for profile in profiles {
                                if profile == context_manager.current_profile {
                                    execute!(
                                        self.output,
                                        style::SetForegroundColor(Color::Green),
                                        style::Print("* "),
                                        style::Print(&profile),
                                        style::SetForegroundColor(Color::Reset),
                                        style::Print("\n")
                                    )?;
                                } else {
                                    execute!(
                                        self.output,
                                        style::Print("  "),
                                        style::Print(&profile),
                                        style::Print("\n")
                                    )?;
                                }
                            }
                            execute!(self.output, style::Print("\n"))?;
                        },
                        command::ProfileSubcommand::Create { name } => {
                            match context_manager.create_profile(&name).await {
                                Ok(_) => {
                                    execute!(
                                        self.output,
                                        style::SetForegroundColor(Color::Green),
                                        style::Print(format!("\nCreated profile: {}\n\n", name)),
                                        style::SetForegroundColor(Color::Reset)
                                    )?;
                                    context_manager
                                        .switch_profile(&name)
                                        .await
                                        .map_err(|e| warn!(?e, "failed to switch to newly created profile"))
                                        .ok();
                                },
                                Err(e) => print_err!(e),
                            }
                        },
                        command::ProfileSubcommand::Delete { name } => {
                            match context_manager.delete_profile(&name).await {
                                Ok(_) => {
                                    execute!(
                                        self.output,
                                        style::SetForegroundColor(Color::Green),
                                        style::Print(format!("\nDeleted profile: {}\n\n", name)),
                                        style::SetForegroundColor(Color::Reset)
                                    )?;
                                },
                                Err(e) => print_err!(e),
                            }
                        },
                        command::ProfileSubcommand::Set { name } => match context_manager.switch_profile(&name).await {
                            Ok(_) => {
                                execute!(
                                    self.output,
                                    style::SetForegroundColor(Color::Green),
                                    style::Print(format!("\nSwitched to profile: {}\n\n", name)),
                                    style::SetForegroundColor(Color::Reset)
                                )?;
                            },
                            Err(e) => print_err!(e),
                        },
                        command::ProfileSubcommand::Rename { old_name, new_name } => {
                            match context_manager.rename_profile(&old_name, &new_name).await {
                                Ok(_) => {
                                    execute!(
                                        self.output,
                                        style::SetForegroundColor(Color::Green),
                                        style::Print(format!("\nRenamed profile: {} -> {}\n\n", old_name, new_name)),
                                        style::SetForegroundColor(Color::Reset)
                                    )?;
                                },
                                Err(e) => print_err!(e),
                            }
                        },
                        command::ProfileSubcommand::Help => {
                            execute!(
                                self.output,
                                style::Print("\n"),
                                style::Print(command::ProfileSubcommand::help_text()),
                                style::Print("\n")
                            )?;
                        },
                    }
                }
                ChatState::PromptUser {
                    tool_uses: Some(tool_uses),
                    pending_tool_index,
                    skip_printing_tools: true,
                }
            },
            Command::Context { subcommand } => {
                if let Some(context_manager) = &mut self.conversation_state.context_manager {
                    match subcommand {
                        command::ContextSubcommand::Show { expand } => {
                            fn map_chat_error(e: ErrReport) -> ChatError {
                                ChatError::Custom(e.to_string().into())
                            }
                            // Display global context
                            execute!(
                                self.output,
                                style::SetAttribute(Attribute::Bold),
                                style::SetForegroundColor(Color::Magenta),
                                style::Print("\n🌍 global:\n"),
                                style::SetAttribute(Attribute::Reset),
                            )?;
                            let mut global_context_files = HashSet::new();
                            let mut profile_context_files = HashSet::new();
                            if context_manager.global_config.paths.is_empty() {
                                execute!(
                                    self.output,
                                    style::SetForegroundColor(Color::DarkGrey),
                                    style::Print("    <none>\n"),
                                    style::SetForegroundColor(Color::Reset)
                                )?;
                            } else {
                                for path in &context_manager.global_config.paths {
                                    execute!(self.output, style::Print(format!("    {} ", path)))?;
                                    if let Ok(context_files) = context_manager.get_context_files_by_path(path).await {
                                        execute!(
                                            self.output,
                                            style::SetForegroundColor(Color::Green),
                                            style::Print(format!(
                                                "({} match{})",
                                                context_files.len(),
                                                if context_files.len() == 1 { "" } else { "es" }
                                            )),
                                            style::SetForegroundColor(Color::Reset)
                                        )?;
                                        global_context_files.extend(context_files);
                                    }
                                    execute!(self.output, style::Print("\n"))?;
                                }
                            }

                            if expand {
                                queue!(
                                    self.output,
                                    style::SetAttribute(Attribute::Bold),
                                    style::SetForegroundColor(Color::DarkYellow),
                                    style::Print("\n    🔧 Hooks:\n")
                                )?;
                                print_hook_section(
                                    &mut self.output,
                                    &context_manager.global_config.hooks,
                                    HookTrigger::ConversationStart,
                                )
                                .map_err(map_chat_error)?;

                                print_hook_section(
                                    &mut self.output,
                                    &context_manager.global_config.hooks,
                                    HookTrigger::PerPrompt,
                                )
                                .map_err(map_chat_error)?;
                            }

                            // Display profile context
                            execute!(
                                self.output,
                                style::SetAttribute(Attribute::Bold),
                                style::SetForegroundColor(Color::Magenta),
                                style::Print(format!("\n👤 profile ({}):\n", context_manager.current_profile)),
                                style::SetAttribute(Attribute::Reset),
                            )?;

                            if context_manager.profile_config.paths.is_empty() {
                                execute!(
                                    self.output,
                                    style::SetForegroundColor(Color::DarkGrey),
                                    style::Print("    <none>\n\n"),
                                    style::SetForegroundColor(Color::Reset)
                                )?;
                            } else {
                                for path in &context_manager.profile_config.paths {
                                    execute!(self.output, style::Print(format!("    {} ", path)))?;
                                    if let Ok(context_files) = context_manager.get_context_files_by_path(path).await {
                                        execute!(
                                            self.output,
                                            style::SetForegroundColor(Color::Green),
                                            style::Print(format!(
                                                "({} match{})",
                                                context_files.len(),
                                                if context_files.len() == 1 { "" } else { "es" }
                                            )),
                                            style::SetForegroundColor(Color::Reset)
                                        )?;
                                        profile_context_files.extend(context_files);
                                    }
                                    execute!(self.output, style::Print("\n"))?;
                                }
                                execute!(self.output, style::Print("\n"))?;
                            }

                            if expand {
                                queue!(
                                    self.output,
                                    style::SetAttribute(Attribute::Bold),
                                    style::SetForegroundColor(Color::DarkYellow),
                                    style::Print("    🔧 Hooks:\n")
                                )?;
                                print_hook_section(
                                    &mut self.output,
                                    &context_manager.profile_config.hooks,
                                    HookTrigger::ConversationStart,
                                )
                                .map_err(map_chat_error)?;
                                print_hook_section(
                                    &mut self.output,
                                    &context_manager.profile_config.hooks,
                                    HookTrigger::PerPrompt,
                                )
                                .map_err(map_chat_error)?;
                                execute!(self.output, style::Print("\n"))?;
                            }

                            if global_context_files.is_empty() && profile_context_files.is_empty() {
                                execute!(
                                    self.output,
                                    style::SetForegroundColor(Color::DarkGrey),
                                    style::Print("No files in the current directory matched the rules above.\n\n"),
                                    style::SetForegroundColor(Color::Reset)
                                )?;
                            } else {
                                let total = global_context_files.len() + profile_context_files.len();
                                let total_tokens = global_context_files
                                    .iter()
                                    .map(|(_, content)| TokenCounter::count_tokens(content))
                                    .sum::<usize>()
                                    + profile_context_files
                                        .iter()
                                        .map(|(_, content)| TokenCounter::count_tokens(content))
                                        .sum::<usize>();
                                execute!(
                                    self.output,
                                    style::SetForegroundColor(Color::Green),
                                    style::SetAttribute(Attribute::Bold),
                                    style::Print(format!(
                                        "{} matched file{} in use:\n",
                                        total,
                                        if total == 1 { "" } else { "s" }
                                    )),
                                    style::SetForegroundColor(Color::Reset),
                                    style::SetAttribute(Attribute::Reset)
                                )?;

                                for (filename, content) in &global_context_files {
                                    let est_tokens = TokenCounter::count_tokens(content);
                                    execute!(
                                        self.output,
                                        style::Print(format!("🌍 {} ", filename)),
                                        style::SetForegroundColor(Color::DarkGrey),
                                        style::Print(format!("(~{} tkns)\n", est_tokens)),
                                        style::SetForegroundColor(Color::Reset),
                                    )?;
                                    if expand {
                                        execute!(
                                            self.output,
                                            style::SetForegroundColor(Color::DarkGrey),
                                            style::Print(format!("{}\n\n", content)),
                                            style::SetForegroundColor(Color::Reset)
                                        )?;
                                    }
                                }

                                for (filename, content) in &profile_context_files {
                                    let est_tokens = TokenCounter::count_tokens(content);
                                    execute!(
                                        self.output,
                                        style::Print(format!("👤 {} ", filename)),
                                        style::SetForegroundColor(Color::DarkGrey),
                                        style::Print(format!("(~{} tkns)\n", est_tokens)),
                                        style::SetForegroundColor(Color::Reset),
                                    )?;
                                    if expand {
                                        execute!(
                                            self.output,
                                            style::SetForegroundColor(Color::DarkGrey),
                                            style::Print(format!("{}\n\n", content)),
                                            style::SetForegroundColor(Color::Reset)
                                        )?;
                                    }
                                }

                                if expand {
                                    execute!(self.output, style::Print(format!("{}\n\n", "▔".repeat(3))),)?;
                                }

                                let mut combined_files: Vec<(String, String)> = global_context_files
                                    .iter()
                                    .chain(profile_context_files.iter())
                                    .cloned()
                                    .collect();

                                let dropped_files =
                                    drop_matched_context_files(&mut combined_files, CONTEXT_FILES_MAX_SIZE).ok();

                                execute!(
                                    self.output,
                                    style::Print(format!("\nTotal: ~{} tokens\n\n", total_tokens))
                                )?;

                                if let Some(dropped_files) = dropped_files {
                                    if !dropped_files.is_empty() {
                                        execute!(
                                            self.output,
                                            style::SetForegroundColor(Color::DarkYellow),
                                            style::Print(format!(
                                                "Total token count exceeds limit: {}. The following files will be automatically dropped when interacting with Q. Consider removing them. \n\n",
                                                CONTEXT_FILES_MAX_SIZE
                                            )),
                                            style::SetForegroundColor(Color::Reset)
                                        )?;
                                        let total_files = dropped_files.len();

                                        let truncated_dropped_files = &dropped_files[..10];

                                        for (filename, content) in truncated_dropped_files {
                                            let est_tokens = TokenCounter::count_tokens(content);
                                            execute!(
                                                self.output,
                                                style::Print(format!("{} ", filename)),
                                                style::SetForegroundColor(Color::DarkGrey),
                                                style::Print(format!("(~{} tkns)\n", est_tokens)),
                                                style::SetForegroundColor(Color::Reset),
                                            )?;
                                        }

                                        if total_files > 10 {
                                            execute!(
                                                self.output,
                                                style::Print(format!("({} more files)\n", total_files - 10))
                                            )?;
                                        }
                                    }
                                }

                                execute!(self.output, style::Print("\n"))?;
                            }

                            // Show last cached conversation summary if available, otherwise regenerate it
                            if expand {
                                if let Some(summary) = self.conversation_state.latest_summary() {
                                    let border = "═".repeat(self.terminal_width().min(80));
                                    execute!(
                                        self.output,
                                        style::Print("\n"),
                                        style::SetForegroundColor(Color::Cyan),
                                        style::Print(&border),
                                        style::Print("\n"),
                                        style::SetAttribute(Attribute::Bold),
                                        style::Print("                       CONVERSATION SUMMARY"),
                                        style::Print("\n"),
                                        style::Print(&border),
                                        style::SetAttribute(Attribute::Reset),
                                        style::Print("\n\n"),
                                        style::Print(&summary),
                                        style::Print("\n\n\n")
                                    )?;
                                }
                            }
                        },
                        command::ContextSubcommand::Add { global, force, paths } => {
                            match context_manager.add_paths(paths.clone(), global, force).await {
                                Ok(_) => {
                                    let target = if global { "global" } else { "profile" };
                                    execute!(
                                        self.output,
                                        style::SetForegroundColor(Color::Green),
                                        style::Print(format!(
                                            "\nAdded {} path(s) to {} context.\n\n",
                                            paths.len(),
                                            target
                                        )),
                                        style::SetForegroundColor(Color::Reset)
                                    )?;
                                },
                                Err(e) => {
                                    execute!(
                                        self.output,
                                        style::SetForegroundColor(Color::Red),
                                        style::Print(format!("\nError: {}\n\n", e)),
                                        style::SetForegroundColor(Color::Reset)
                                    )?;
                                },
                            }
                        },
                        command::ContextSubcommand::Remove { global, paths } => {
                            match context_manager.remove_paths(paths.clone(), global).await {
                                Ok(_) => {
                                    let target = if global { "global" } else { "profile" };
                                    execute!(
                                        self.output,
                                        style::SetForegroundColor(Color::Green),
                                        style::Print(format!(
                                            "\nRemoved {} path(s) from {} context.\n\n",
                                            paths.len(),
                                            target
                                        )),
                                        style::SetForegroundColor(Color::Reset)
                                    )?;
                                },
                                Err(e) => {
                                    execute!(
                                        self.output,
                                        style::SetForegroundColor(Color::Red),
                                        style::Print(format!("\nError: {}\n\n", e)),
                                        style::SetForegroundColor(Color::Reset)
                                    )?;
                                },
                            }
                        },
                        command::ContextSubcommand::Clear { global } => match context_manager.clear(global).await {
                            Ok(_) => {
                                let target = if global {
                                    "global".to_string()
                                } else {
                                    format!("profile '{}'", context_manager.current_profile)
                                };
                                execute!(
                                    self.output,
                                    style::SetForegroundColor(Color::Green),
                                    style::Print(format!("\nCleared context for {}\n\n", target)),
                                    style::SetForegroundColor(Color::Reset)
                                )?;
                            },
                            Err(e) => {
                                execute!(
                                    self.output,
                                    style::SetForegroundColor(Color::Red),
                                    style::Print(format!("\nError: {}\n\n", e)),
                                    style::SetForegroundColor(Color::Reset)
                                )?;
                            },
                        },
                        command::ContextSubcommand::Help => {
                            execute!(
                                self.output,
                                style::Print("\n"),
                                style::Print(command::ContextSubcommand::help_text()),
                                style::Print("\n")
                            )?;
                        },
                        command::ContextSubcommand::Hooks { subcommand } => {
                            fn map_chat_error(e: ErrReport) -> ChatError {
                                ChatError::Custom(e.to_string().into())
                            }

                            let scope = |g: bool| if g { "global" } else { "profile" };
                            if let Some(subcommand) = subcommand {
                                match subcommand {
                                    command::HooksSubcommand::Add {
                                        name,
                                        trigger,
                                        command,
                                        global,
                                    } => {
                                        let trigger = if trigger == "conversation_start" {
                                            HookTrigger::ConversationStart
                                        } else {
                                            HookTrigger::PerPrompt
                                        };

                                        let result = context_manager
                                            .add_hook(name.clone(), Hook::new_inline_hook(trigger, command), global)
                                            .await;
                                        match result {
                                            Ok(_) => {
                                                execute!(
                                                    self.output,
                                                    style::SetForegroundColor(Color::Green),
                                                    style::Print(format!(
                                                        "\nAdded {} hook '{name}'.\n\n",
                                                        scope(global)
                                                    )),
                                                    style::SetForegroundColor(Color::Reset)
                                                )?;
                                            },
                                            Err(e) => {
                                                execute!(
                                                    self.output,
                                                    style::SetForegroundColor(Color::Red),
                                                    style::Print(format!(
                                                        "\nCannot add {} hook '{name}': {}\n\n",
                                                        scope(global),
                                                        e
                                                    )),
                                                    style::SetForegroundColor(Color::Reset)
                                                )?;
                                            },
                                        }
                                    },
                                    command::HooksSubcommand::Remove { name, global } => {
                                        let result = context_manager.remove_hook(&name, global).await;
                                        match result {
                                            Ok(_) => {
                                                execute!(
                                                    self.output,
                                                    style::SetForegroundColor(Color::Green),
                                                    style::Print(format!(
                                                        "\nRemoved {} hook '{name}'.\n\n",
                                                        scope(global)
                                                    )),
                                                    style::SetForegroundColor(Color::Reset)
                                                )?;
                                            },
                                            Err(e) => {
                                                execute!(
                                                    self.output,
                                                    style::SetForegroundColor(Color::Red),
                                                    style::Print(format!(
                                                        "\nCannot remove {} hook '{name}': {}\n\n",
                                                        scope(global),
                                                        e
                                                    )),
                                                    style::SetForegroundColor(Color::Reset)
                                                )?;
                                            },
                                        }
                                    },
                                    command::HooksSubcommand::Enable { name, global } => {
                                        let result = context_manager.set_hook_disabled(&name, global, false).await;
                                        match result {
                                            Ok(_) => {
                                                execute!(
                                                    self.output,
                                                    style::SetForegroundColor(Color::Green),
                                                    style::Print(format!(
                                                        "\nEnabled {} hook '{name}'.\n\n",
                                                        scope(global)
                                                    )),
                                                    style::SetForegroundColor(Color::Reset)
                                                )?;
                                            },
                                            Err(e) => {
                                                execute!(
                                                    self.output,
                                                    style::SetForegroundColor(Color::Red),
                                                    style::Print(format!(
                                                        "\nCannot enable {} hook '{name}': {}\n\n",
                                                        scope(global),
                                                        e
                                                    )),
                                                    style::SetForegroundColor(Color::Reset)
                                                )?;
                                            },
                                        }
                                    },
                                    command::HooksSubcommand::Disable { name, global } => {
                                        let result = context_manager.set_hook_disabled(&name, global, true).await;
                                        match result {
                                            Ok(_) => {
                                                execute!(
                                                    self.output,
                                                    style::SetForegroundColor(Color::Green),
                                                    style::Print(format!(
                                                        "\nDisabled {} hook '{name}'.\n\n",
                                                        scope(global)
                                                    )),
                                                    style::SetForegroundColor(Color::Reset)
                                                )?;
                                            },
                                            Err(e) => {
                                                execute!(
                                                    self.output,
                                                    style::SetForegroundColor(Color::Red),
                                                    style::Print(format!(
                                                        "\nCannot disable {} hook '{name}': {}\n\n",
                                                        scope(global),
                                                        e
                                                    )),
                                                    style::SetForegroundColor(Color::Reset)
                                                )?;
                                            },
                                        }
                                    },
                                    command::HooksSubcommand::EnableAll { global } => {
                                        context_manager
                                            .set_all_hooks_disabled(global, false)
                                            .await
                                            .map_err(map_chat_error)?;
                                        execute!(
                                            self.output,
                                            style::SetForegroundColor(Color::Green),
                                            style::Print(format!("\nEnabled all {} hooks.\n\n", scope(global))),
                                            style::SetForegroundColor(Color::Reset)
                                        )?;
                                    },
                                    command::HooksSubcommand::DisableAll { global } => {
                                        context_manager
                                            .set_all_hooks_disabled(global, true)
                                            .await
                                            .map_err(map_chat_error)?;
                                        execute!(
                                            self.output,
                                            style::SetForegroundColor(Color::Green),
                                            style::Print(format!("\nDisabled all {} hooks.\n\n", scope(global))),
                                            style::SetForegroundColor(Color::Reset)
                                        )?;
                                    },
                                    command::HooksSubcommand::Help => {
                                        execute!(
                                            self.output,
                                            style::Print("\n"),
                                            style::Print(command::ContextSubcommand::hooks_help_text()),
                                            style::Print("\n")
                                        )?;
                                    },
                                }
                            } else {
                                queue!(
                                    self.output,
                                    style::SetAttribute(Attribute::Bold),
                                    style::SetForegroundColor(Color::Magenta),
                                    style::Print("\n🌍 global:\n"),
                                    style::SetAttribute(Attribute::Reset),
                                )?;

                                print_hook_section(
                                    &mut self.output,
                                    &context_manager.global_config.hooks,
                                    HookTrigger::ConversationStart,
                                )
                                .map_err(map_chat_error)?;
                                print_hook_section(
                                    &mut self.output,
                                    &context_manager.global_config.hooks,
                                    HookTrigger::PerPrompt,
                                )
                                .map_err(map_chat_error)?;

                                queue!(
                                    self.output,
                                    style::SetAttribute(Attribute::Bold),
                                    style::SetForegroundColor(Color::Magenta),
                                    style::Print(format!("\n👤 profile ({}):\n", &context_manager.current_profile)),
                                    style::SetAttribute(Attribute::Reset),
                                )?;

                                print_hook_section(
                                    &mut self.output,
                                    &context_manager.profile_config.hooks,
                                    HookTrigger::ConversationStart,
                                )
                                .map_err(map_chat_error)?;
                                print_hook_section(
                                    &mut self.output,
                                    &context_manager.profile_config.hooks,
                                    HookTrigger::PerPrompt,
                                )
                                .map_err(map_chat_error)?;

                                execute!(
                                    self.output,
                                    style::Print(format!(
                                        "\nUse {} to manage hooks.\n\n",
                                        "/context hooks help".to_string().dark_green()
                                    )),
                                )?;
                            }
                        },
                    }
                    // crate::telemetry::send_context_command_executed
                } else {
                    execute!(
                        self.output,
                        style::SetForegroundColor(Color::Red),
                        style::Print("\nContext management is not available.\n\n"),
                        style::SetForegroundColor(Color::Reset)
                    )?;
                }

                ChatState::PromptUser {
                    tool_uses: Some(tool_uses),
                    pending_tool_index,
                    skip_printing_tools: true,
                }
            },
            Command::Tools { subcommand } => {
                let existing_tools: HashSet<&String> = self
                    .conversation_state
                    .tools
                    .values()
                    .flatten()
                    .map(|FigTool::ToolSpecification(spec)| &spec.name)
                    .collect();

                match subcommand {
                    Some(ToolsSubcommand::Schema) => {
                        let schema_json = serde_json::to_string_pretty(&self.conversation_state.tool_manager.schema)
                            .map_err(|e| {
                                ChatError::Custom(format!("Error converting tool schema to string: {e}").into())
                            })?;
                        queue!(self.output, style::Print(schema_json), style::Print("\n"))?;
                    },
                    Some(ToolsSubcommand::Trust { tool_names }) => {
                        let (valid_tools, invalid_tools): (Vec<String>, Vec<String>) = tool_names
                            .into_iter()
                            .partition(|tool_name| existing_tools.contains(tool_name));

                        if !invalid_tools.is_empty() {
                            queue!(
                                self.output,
                                style::SetForegroundColor(Color::Red),
                                style::Print(format!("\nCannot trust '{}', ", invalid_tools.join("', '"))),
                                if invalid_tools.len() > 1 {
                                    style::Print("they do not exist.")
                                } else {
                                    style::Print("it does not exist.")
                                },
                                style::SetForegroundColor(Color::Reset),
                            )?;
                        }
                        if !valid_tools.is_empty() {
                            valid_tools.iter().for_each(|t| self.tool_permissions.trust_tool(t));
                            queue!(
                                self.output,
                                style::SetForegroundColor(Color::Green),
                                if valid_tools.len() > 1 {
                                    style::Print(format!("\nTools '{}' are ", valid_tools.join("', '")))
                                } else {
                                    style::Print(format!("\nTool '{}' is ", valid_tools[0]))
                                },
                                style::Print("now trusted. I will "),
                                style::SetAttribute(Attribute::Bold),
                                style::Print("not"),
                                style::SetAttribute(Attribute::Reset),
                                style::SetForegroundColor(Color::Green),
                                style::Print(format!(
                                    " ask for confirmation before running {}.",
                                    if valid_tools.len() > 1 {
                                        "these tools"
                                    } else {
                                        "this tool"
                                    }
                                )),
                                style::SetForegroundColor(Color::Reset),
                            )?;
                        }
                    },
                    Some(ToolsSubcommand::Untrust { tool_names }) => {
                        let (valid_tools, invalid_tools): (Vec<String>, Vec<String>) = tool_names
                            .into_iter()
                            .partition(|tool_name| existing_tools.contains(tool_name));

                        if !invalid_tools.is_empty() {
                            queue!(
                                self.output,
                                style::SetForegroundColor(Color::Red),
                                style::Print(format!("\nCannot untrust '{}', ", invalid_tools.join("', '"))),
                                if invalid_tools.len() > 1 {
                                    style::Print("they do not exist.")
                                } else {
                                    style::Print("it does not exist.")
                                },
                                style::SetForegroundColor(Color::Reset),
                            )?;
                        }
                        if !valid_tools.is_empty() {
                            valid_tools.iter().for_each(|t| self.tool_permissions.untrust_tool(t));
                            queue!(
                                self.output,
                                style::SetForegroundColor(Color::Green),
                                if valid_tools.len() > 1 {
                                    style::Print(format!("\nTools '{}' are ", valid_tools.join("', '")))
                                } else {
                                    style::Print(format!("\nTool '{}' is ", valid_tools[0]))
                                },
                                style::Print("set to per-request confirmation."),
                                style::SetForegroundColor(Color::Reset),
                            )?;
                        }
                    },
                    Some(ToolsSubcommand::TrustAll) => {
                        self.conversation_state.tools.values().flatten().for_each(
                            |FigTool::ToolSpecification(spec)| {
                                self.tool_permissions.trust_tool(spec.name.as_str());
                            },
                        );
                        queue!(self.output, style::Print(TRUST_ALL_TEXT),)?;
                    },
                    Some(ToolsSubcommand::Reset) => {
                        self.tool_permissions.reset();
                        queue!(
                            self.output,
                            style::SetForegroundColor(Color::Green),
                            style::Print("\nReset all tools to the default permission levels."),
                            style::SetForegroundColor(Color::Reset),
                        )?;
                    },
                    Some(ToolsSubcommand::ResetSingle { tool_name }) => {
                        if self.tool_permissions.has(&tool_name) || self.tool_permissions.trust_all {
                            self.tool_permissions.reset_tool(&tool_name);
                            queue!(
                                self.output,
                                style::SetForegroundColor(Color::Green),
                                style::Print(format!("\nReset tool '{}' to the default permission level.", tool_name)),
                                style::SetForegroundColor(Color::Reset),
                            )?;
                        } else {
                            queue!(
                                self.output,
                                style::SetForegroundColor(Color::Red),
                                style::Print(format!(
                                    "\nTool '{}' does not exist or is already in default settings.",
                                    tool_name
                                )),
                                style::SetForegroundColor(Color::Reset),
                            )?;
                        }
                    },
                    Some(ToolsSubcommand::Help) => {
                        queue!(
                            self.output,
                            style::Print("\n"),
                            style::Print(command::ToolsSubcommand::help_text()),
                        )?;
                    },
                    None => {
                        // No subcommand - print the current tools and their permissions.
                        // Determine how to format the output nicely.
                        let terminal_width = self.terminal_width();
                        let longest = self
                            .conversation_state
                            .tools
                            .values()
                            .flatten()
                            .map(|FigTool::ToolSpecification(spec)| spec.name.len())
                            .max()
                            .unwrap_or(0);

                        queue!(
                            self.output,
                            style::Print("\n"),
                            style::SetAttribute(Attribute::Bold),
                            style::Print({
                                // Adding 2 because of "- " preceding every tool name
                                let width = longest + 2 - "Tool".len() + 4;
                                format!("Tool{:>width$}Permission", "", width = width)
                            }),
                            style::SetAttribute(Attribute::Reset),
                            style::Print("\n"),
                            style::Print("▔".repeat(terminal_width)),
                        )?;

                        let mut origin_tools: Vec<_> = self.conversation_state.tools.iter().collect();

                        // Built in tools always appear first.
                        origin_tools.sort_by(|(origin_a, _), (origin_b, _)| match (origin_a, origin_b) {
                            (ToolOrigin::Native, _) => std::cmp::Ordering::Less,
                            (_, ToolOrigin::Native) => std::cmp::Ordering::Greater,
                            (ToolOrigin::McpServer(name_a), ToolOrigin::McpServer(name_b)) => name_a.cmp(name_b),
                        });

                        for (origin, tools) in origin_tools.iter() {
                            let mut sorted_tools: Vec<_> = tools
                                .iter()
                                .filter(|FigTool::ToolSpecification(spec)| spec.name != DUMMY_TOOL_NAME)
                                .collect();

                            sorted_tools.sort_by_key(|t| match t {
                                FigTool::ToolSpecification(spec) => &spec.name,
                            });

                            let to_display =
                                sorted_tools
                                    .iter()
                                    .fold(String::new(), |mut acc, FigTool::ToolSpecification(spec)| {
                                        let width = longest - spec.name.len() + 4;
                                        acc.push_str(
                                            format!(
                                                "- {}{:>width$}{}\n",
                                                spec.name,
                                                "",
                                                self.tool_permissions.display_label(&spec.name),
                                                width = width
                                            )
                                            .as_str(),
                                        );
                                        acc
                                    });

                            let _ = queue!(
                                self.output,
                                style::SetAttribute(Attribute::Bold),
                                style::Print(format!("{}:\n", origin)),
                                style::SetAttribute(Attribute::Reset),
                                style::Print(to_display),
                                style::Print("\n")
                            );
                        }

                        let loading = self.conversation_state.tool_manager.pending_clients().await;
                        if !loading.is_empty() {
                            queue!(
                                self.output,
                                style::SetAttribute(Attribute::Bold),
                                style::Print("Servers still loading"),
                                style::SetAttribute(Attribute::Reset),
                                style::Print("\n"),
                                style::Print("▔".repeat(terminal_width)),
                            )?;
                            for client in loading {
                                queue!(self.output, style::Print(format!(" - {client}")), style::Print("\n"))?;
                            }
                        }

                        queue!(
                            self.output,
                            style::Print("\nTrusted tools will run without confirmation."),
                            style::SetForegroundColor(Color::DarkGrey),
                            style::Print(format!("\n{}\n", "* Default settings")),
                            style::Print("\n💡 Use "),
                            style::SetForegroundColor(Color::Green),
                            style::Print("/tools help"),
                            style::SetForegroundColor(Color::Reset),
                            style::SetForegroundColor(Color::DarkGrey),
                            style::Print(" to edit permissions.\n\n"),
                            style::SetForegroundColor(Color::Reset),
                        )?;
                    },
                };

                // Put spacing between previous output as to not be overwritten by
                // during PromptUser.
                self.output.flush()?;

                ChatState::PromptUser {
                    tool_uses: Some(tool_uses),
                    pending_tool_index,
                    skip_printing_tools: true,
                }
            },
            Command::Prompts { subcommand } => {
                match subcommand {
                    Some(PromptsSubcommand::Help) => {
                        queue!(self.output, style::Print(command::PromptsSubcommand::help_text()))?;
                    },
                    Some(PromptsSubcommand::Get { mut get_command }) => {
                        let orig_input = get_command.orig_input.take();
                        let prompts = match self.conversation_state.tool_manager.get_prompt(get_command).await {
                            Ok(resp) => resp,
                            Err(e) => {
                                match e {
                                    GetPromptError::AmbiguousPrompt(prompt_name, alt_msg) => {
                                        queue!(
                                            self.output,
                                            style::Print("\n"),
                                            style::SetForegroundColor(Color::Yellow),
                                            style::Print("Prompt "),
                                            style::SetForegroundColor(Color::Cyan),
                                            style::Print(prompt_name),
                                            style::SetForegroundColor(Color::Yellow),
                                            style::Print(" is ambiguous. Use one of the following "),
                                            style::SetForegroundColor(Color::Cyan),
                                            style::Print(alt_msg),
                                            style::SetForegroundColor(Color::Reset),
                                        )?;
                                    },
                                    GetPromptError::PromptNotFound(prompt_name) => {
                                        queue!(
                                            self.output,
                                            style::Print("\n"),
                                            style::SetForegroundColor(Color::Yellow),
                                            style::Print("Prompt "),
                                            style::SetForegroundColor(Color::Cyan),
                                            style::Print(prompt_name),
                                            style::SetForegroundColor(Color::Yellow),
                                            style::Print(" not found. Use "),
                                            style::SetForegroundColor(Color::Cyan),
                                            style::Print("/prompts list"),
                                            style::SetForegroundColor(Color::Yellow),
                                            style::Print(" to see available prompts.\n"),
                                            style::SetForegroundColor(Color::Reset),
                                        )?;
                                    },
                                    _ => return Err(ChatError::Custom(e.to_string().into())),
                                }
                                execute!(self.output, style::Print("\n"))?;
                                return Ok(ChatState::PromptUser {
                                    tool_uses: Some(tool_uses),
                                    pending_tool_index,
                                    skip_printing_tools: true,
                                });
                            },
                        };
                        if let Some(err) = prompts.error {
                            // If we are running into error we should just display the error
                            // and abort.
                            let to_display = serde_json::json!(err);
                            queue!(
                                self.output,
                                style::Print("\n"),
                                style::SetAttribute(Attribute::Bold),
                                style::Print("Error encountered while retrieving prompt:"),
                                style::SetAttribute(Attribute::Reset),
                                style::Print("\n"),
                                style::SetForegroundColor(Color::Red),
                                style::Print(
                                    serde_json::to_string_pretty(&to_display)
                                        .unwrap_or_else(|_| format!("{:?}", &to_display))
                                ),
                                style::SetForegroundColor(Color::Reset),
                                style::Print("\n"),
                            )?;
                        } else {
                            let prompts = prompts
                                .result
                                .ok_or(ChatError::Custom("Result field missing from prompt/get request".into()))?;
                            let prompts = serde_json::from_value::<PromptGetResult>(prompts).map_err(|e| {
                                ChatError::Custom(format!("Failed to deserialize prompt/get result: {:?}", e).into())
                            })?;
                            self.pending_prompts.clear();
                            self.pending_prompts.append(&mut VecDeque::from(prompts.messages));
                            return Ok(ChatState::HandleInput {
                                input: orig_input.unwrap_or_default(),
                                tool_uses: Some(tool_uses),
                                pending_tool_index,
                            });
                        }
                    },
                    subcommand => {
                        let search_word = match subcommand {
                            Some(PromptsSubcommand::List { search_word }) => search_word,
                            _ => None,
                        };
                        let terminal_width = self.terminal_width();
                        let mut prompts_wl = self.conversation_state.tool_manager.prompts.write().map_err(|e| {
                            ChatError::Custom(
                                format!("Poison error encountered while retrieving prompts: {}", e).into(),
                            )
                        })?;
                        self.conversation_state.tool_manager.refresh_prompts(&mut prompts_wl)?;
                        let mut longest_name = "";
                        let arg_pos = {
                            let optimal_case = UnicodeWidthStr::width(longest_name) + terminal_width / 4;
                            if optimal_case > terminal_width {
                                terminal_width / 3
                            } else {
                                optimal_case
                            }
                        };
                        queue!(
                            self.output,
                            style::Print("\n"),
                            style::SetAttribute(Attribute::Bold),
                            style::Print("Prompt"),
                            style::SetAttribute(Attribute::Reset),
                            style::Print({
                                let name_width = UnicodeWidthStr::width("Prompt");
                                let padding = arg_pos.saturating_sub(name_width);
                                " ".repeat(padding)
                            }),
                            style::SetAttribute(Attribute::Bold),
                            style::Print("Arguments (* = required)"),
                            style::SetAttribute(Attribute::Reset),
                            style::Print("\n"),
                            style::Print(format!("{}\n", "▔".repeat(terminal_width))),
                        )?;
                        let mut prompts_by_server: Vec<_> = prompts_wl
                            .iter()
                            .fold(
                                HashMap::<&String, Vec<&PromptBundle>>::new(),
                                |mut acc, (prompt_name, bundles)| {
                                    if prompt_name.contains(search_word.as_deref().unwrap_or("")) {
                                        if prompt_name.len() > longest_name.len() {
                                            longest_name = prompt_name.as_str();
                                        }
                                        for bundle in bundles {
                                            acc.entry(&bundle.server_name)
                                                .and_modify(|b| b.push(bundle))
                                                .or_insert(vec![bundle]);
                                        }
                                    }
                                    acc
                                },
                            )
                            .into_iter()
                            .collect();
                        prompts_by_server.sort_by_key(|(server_name, _)| server_name.as_str());

                        for (i, (server_name, bundles)) in prompts_by_server.iter_mut().enumerate() {
                            bundles.sort_by_key(|bundle| &bundle.prompt_get.name);

                            if i > 0 {
                                queue!(self.output, style::Print("\n"))?;
                            }
                            queue!(
                                self.output,
                                style::SetAttribute(Attribute::Bold),
                                style::Print(server_name),
                                style::Print(" (MCP):"),
                                style::SetAttribute(Attribute::Reset),
                                style::Print("\n"),
                            )?;
                            for bundle in bundles {
                                queue!(
                                    self.output,
                                    style::Print("- "),
                                    style::Print(&bundle.prompt_get.name),
                                    style::Print({
                                        if bundle
                                            .prompt_get
                                            .arguments
                                            .as_ref()
                                            .is_some_and(|args| !args.is_empty())
                                        {
                                            let name_width = UnicodeWidthStr::width(bundle.prompt_get.name.as_str());
                                            let padding =
                                                arg_pos.saturating_sub(name_width) - UnicodeWidthStr::width("- ");
                                            " ".repeat(padding)
                                        } else {
                                            "\n".to_owned()
                                        }
                                    })
                                )?;
                                if let Some(args) = bundle.prompt_get.arguments.as_ref() {
                                    for (i, arg) in args.iter().enumerate() {
                                        queue!(
                                            self.output,
                                            style::SetForegroundColor(Color::DarkGrey),
                                            style::Print(match arg.required {
                                                Some(true) => format!("{}*", arg.name),
                                                _ => arg.name.clone(),
                                            }),
                                            style::SetForegroundColor(Color::Reset),
                                            style::Print(if i < args.len() - 1 { ", " } else { "\n" }),
                                        )?;
                                    }
                                }
                            }
                        }
                    },
                }
                execute!(self.output, style::Print("\n"))?;
                ChatState::PromptUser {
                    tool_uses: Some(tool_uses),
                    pending_tool_index,
                    skip_printing_tools: true,
                }
            },
            Command::Usage => {
                let state = self.conversation_state.backend_conversation_state(true, true).await;

                if !state.dropped_context_files.is_empty() {
                    execute!(
                        self.output,
                        style::SetForegroundColor(Color::DarkYellow),
                        style::Print("\nSome context files are dropped due to size limit, please run "),
                        style::SetForegroundColor(Color::DarkGreen),
                        style::Print("/context show "),
                        style::SetForegroundColor(Color::DarkYellow),
                        style::Print("to learn more.\n"),
                        style::SetForegroundColor(style::Color::Reset)
                    )?;
                }

                let data = state.calculate_conversation_size();

                let context_token_count: TokenCount = data.context_messages.into();
                let assistant_token_count: TokenCount = data.assistant_messages.into();
                let user_token_count: TokenCount = data.user_messages.into();
                let total_token_used: TokenCount =
                    (data.context_messages + data.user_messages + data.assistant_messages).into();

                let window_width = self.terminal_width();
                // set a max width for the progress bar for better aesthetic
                let progress_bar_width = std::cmp::min(window_width, 80);

                let context_width = ((context_token_count.value() as f64 / CONTEXT_WINDOW_SIZE as f64)
                    * progress_bar_width as f64) as usize;
                let assistant_width = ((assistant_token_count.value() as f64 / CONTEXT_WINDOW_SIZE as f64)
                    * progress_bar_width as f64) as usize;
                let user_width = ((user_token_count.value() as f64 / CONTEXT_WINDOW_SIZE as f64)
                    * progress_bar_width as f64) as usize;

                let left_over_width = progress_bar_width
                    - std::cmp::min(context_width + assistant_width + user_width, progress_bar_width);

                let is_overflow = (context_width + assistant_width + user_width) > progress_bar_width;

                if is_overflow {
                    queue!(
                        self.output,
                        style::Print(format!(
                            "\nCurrent context window ({} of {}k tokens used)\n",
                            total_token_used,
                            CONTEXT_WINDOW_SIZE / 1000
                        )),
                        style::SetForegroundColor(Color::DarkRed),
                        style::Print("█".repeat(progress_bar_width)),
                        style::SetForegroundColor(Color::Reset),
                        style::Print(" "),
                        style::Print(format!(
                            "{:.2}%",
                            (total_token_used.value() as f32 / CONTEXT_WINDOW_SIZE as f32) * 100.0
                        )),
                    )?;
                } else {
                    queue!(
                        self.output,
                        style::Print(format!(
                            "\nCurrent context window ({} of {}k tokens used)\n",
                            total_token_used,
                            CONTEXT_WINDOW_SIZE / 1000
                        )),
                        style::SetForegroundColor(Color::DarkCyan),
                        // add a nice visual to mimic "tiny" progress, so the overral progress bar doesn't look too
                        // empty
                        style::Print("|".repeat(if context_width == 0 && *context_token_count > 0 {
                            1
                        } else {
                            0
                        })),
                        style::Print("█".repeat(context_width)),
                        style::SetForegroundColor(Color::Blue),
                        style::Print("|".repeat(if assistant_width == 0 && *assistant_token_count > 0 {
                            1
                        } else {
                            0
                        })),
                        style::Print("█".repeat(assistant_width)),
                        style::SetForegroundColor(Color::Magenta),
                        style::Print("|".repeat(if user_width == 0 && *user_token_count > 0 { 1 } else { 0 })),
                        style::Print("█".repeat(user_width)),
                        style::SetForegroundColor(Color::DarkGrey),
                        style::Print("█".repeat(left_over_width)),
                        style::Print(" "),
                        style::SetForegroundColor(Color::Reset),
                        style::Print(format!(
                            "{:.2}%",
                            (total_token_used.value() as f32 / CONTEXT_WINDOW_SIZE as f32) * 100.0
                        )),
                    )?;
                }

                queue!(self.output, style::Print("\n\n"))?;
                self.output.flush()?;

                queue!(
                    self.output,
                    style::SetForegroundColor(Color::DarkCyan),
                    style::Print("█ Context files: "),
                    style::SetForegroundColor(Color::Reset),
                    style::Print(format!(
                        "~{} tokens ({:.2}%)\n",
                        context_token_count,
                        (context_token_count.value() as f32 / CONTEXT_WINDOW_SIZE as f32) * 100.0
                    )),
                    style::SetForegroundColor(Color::Blue),
                    style::Print("█ Q responses: "),
                    style::SetForegroundColor(Color::Reset),
                    style::Print(format!(
                        "  ~{} tokens ({:.2}%)\n",
                        assistant_token_count,
                        (assistant_token_count.value() as f32 / CONTEXT_WINDOW_SIZE as f32) * 100.0
                    )),
                    style::SetForegroundColor(Color::Magenta),
                    style::Print("█ Your prompts: "),
                    style::SetForegroundColor(Color::Reset),
                    style::Print(format!(
                        " ~{} tokens ({:.2}%)\n\n",
                        user_token_count,
                        (user_token_count.value() as f32 / CONTEXT_WINDOW_SIZE as f32) * 100.0
                    )),
                )?;

                queue!(
                    self.output,
                    style::SetAttribute(Attribute::Bold),
                    style::Print("\n💡 Pro Tips:\n"),
                    style::SetAttribute(Attribute::Reset),
                    style::SetForegroundColor(Color::DarkGrey),
                    style::Print("Run "),
                    style::SetForegroundColor(Color::DarkGreen),
                    style::Print("/compact"),
                    style::SetForegroundColor(Color::DarkGrey),
                    style::Print(" to replace the conversation history with its summary\n"),
                    style::Print("Run "),
                    style::SetForegroundColor(Color::DarkGreen),
                    style::Print("/clear"),
                    style::SetForegroundColor(Color::DarkGrey),
                    style::Print(" to erase the entire chat history\n"),
                    style::Print("Run "),
                    style::SetForegroundColor(Color::DarkGreen),
                    style::Print("/context show"),
                    style::SetForegroundColor(Color::DarkGrey),
                    style::Print(" to see tokens per context file\n\n"),
                    style::SetForegroundColor(Color::Reset),
                )?;

                ChatState::PromptUser {
                    tool_uses: Some(tool_uses),
                    pending_tool_index,
                    skip_printing_tools: true,
                }
            },
            Command::Load { path } => {
                macro_rules! tri {
                    ($v:expr) => {
                        match $v {
                            Ok(v) => v,
                            Err(err) => {
                                execute!(
                                    self.output,
                                    style::SetForegroundColor(Color::Red),
                                    style::Print(format!("\nFailed to import from {}: {}\n\n", &path, &err)),
                                    style::SetAttribute(Attribute::Reset)
                                )?;
                                return Ok(ChatState::PromptUser {
                                    tool_uses: Some(tool_uses),
                                    pending_tool_index,
                                    skip_printing_tools: true,
                                });
                            },
                        }
                    };
                }

                let contents = tri!(self.ctx.fs().read_to_string(&path).await);
                let mut new_state: ConversationState = tri!(serde_json::from_str(&contents));
                new_state
                    .reload_serialized_state(Arc::clone(&self.ctx), Some(self.output.clone()))
                    .await;
                self.conversation_state = new_state;

                execute!(
                    self.output,
                    style::SetForegroundColor(Color::Green),
                    style::Print(format!("\n✔ Imported conversation state from {}\n\n", &path)),
                    style::SetAttribute(Attribute::Reset)
                )?;

                ChatState::PromptUser {
                    tool_uses: None,
                    pending_tool_index: None,
                    skip_printing_tools: true,
                }
            },
            Command::Save { path, force } => {
                macro_rules! tri {
                    ($v:expr) => {
                        match $v {
                            Ok(v) => v,
                            Err(err) => {
                                execute!(
                                    self.output,
                                    style::SetForegroundColor(Color::Red),
                                    style::Print(format!("\nFailed to export to {}: {}\n\n", &path, &err)),
                                    style::SetAttribute(Attribute::Reset)
                                )?;
                                return Ok(ChatState::PromptUser {
                                    tool_uses: Some(tool_uses),
                                    pending_tool_index,
                                    skip_printing_tools: true,
                                });
                            },
                        }
                    };
                }

                let contents = tri!(serde_json::to_string_pretty(&self.conversation_state));
                if self.ctx.fs().exists(&path) && !force {
                    execute!(
                        self.output,
                        style::SetForegroundColor(Color::Red),
                        style::Print(format!(
                            "\nFile at {} already exists. To overwrite, use -f or --force\n\n",
                            &path
                        )),
                        style::SetAttribute(Attribute::Reset)
                    )?;
                    return Ok(ChatState::PromptUser {
                        tool_uses: Some(tool_uses),
                        pending_tool_index,
                        skip_printing_tools: true,
                    });
                }
                tri!(self.ctx.fs().write(&path, contents).await);

                execute!(
                    self.output,
                    style::SetForegroundColor(Color::Green),
                    style::Print(format!("\n✔ Exported conversation state to {}\n\n", &path)),
                    style::SetAttribute(Attribute::Reset)
                )?;

                ChatState::PromptUser {
                    tool_uses: None,
                    pending_tool_index: None,
                    skip_printing_tools: true,
                }
            },
            Command::Mcp => {
                let terminal_width = self.terminal_width();
                let loaded_servers = self.conversation_state.tool_manager.mcp_load_record.lock().await;
                let still_loading = self
                    .conversation_state
                    .tool_manager
                    .pending_clients()
                    .await
                    .into_iter()
                    .map(|name| format!(" - {name}\n"))
                    .collect::<Vec<_>>()
                    .join("");
                for (server_name, msg) in loaded_servers.iter() {
                    let msg = msg
                        .iter()
                        .map(|record| match record {
                            LoadingRecord::Err(content)
                            | LoadingRecord::Warn(content)
                            | LoadingRecord::Success(content) => content.clone(),
                        })
                        .collect::<Vec<_>>()
                        .join("\n--- tools refreshed ---\n");
                    queue!(
                        self.output,
                        style::Print(server_name),
                        style::Print("\n"),
                        style::Print(format!("{}\n", "▔".repeat(terminal_width))),
                        style::Print(msg),
                        style::Print("\n")
                    )?;
                }
                if !still_loading.is_empty() {
                    queue!(
                        self.output,
                        style::Print("Still loading:\n"),
                        style::Print(format!("{}\n", "▔".repeat(terminal_width))),
                        style::Print(still_loading),
                        style::Print("\n")
                    )?;
                }
                self.output.flush()?;
                ChatState::PromptUser {
                    tool_uses: None,
                    pending_tool_index: None,
                    skip_printing_tools: true,
                }
            },
            Command::Model => {
                queue!(self.output, style::Print("\n"))?;
                let active_model_id = self.conversation_state.model.as_deref();
                let labels: Vec<String> = MODEL_OPTIONS
                    .iter()
                    .map(|opt| {
                        if (opt.model_id.is_empty() && active_model_id.is_none())
                            || Some(opt.model_id) == active_model_id
                        {
                            format!("{} (active)", opt.name)
                        } else {
                            opt.name.to_owned()
                        }
                    })
                    .collect();

                let selection: Option<_> = match Select::with_theme(&crate::util::dialoguer_theme())
                    .with_prompt("Select a model for this chat session")
                    .items(&labels)
                    .default(0)
                    .interact_on_opt(&dialoguer::console::Term::stdout())
                {
                    Ok(sel) => {
                        let _ = crossterm::execute!(
                            std::io::stdout(),
                            crossterm::style::SetForegroundColor(crossterm::style::Color::Magenta)
                        );
                        sel
                    },
                    // Ctrl‑C -> Err(Interrupted)
                    Err(DError::IO(ref e)) if e.kind() == io::ErrorKind::Interrupted => None,
                    Err(e) => return Err(ChatError::Custom(format!("Failed to choose model: {e}").into())),
                };

                queue!(self.output, style::ResetColor)?;

                if let Some(index) = selection {
                    let selected = &MODEL_OPTIONS[index];
                    let model_id_str = selected.model_id.to_string();
                    self.conversation_state.model = Some(model_id_str);

                    queue!(
                        self.output,
                        style::Print("\n"),
                        style::Print(format!(" Using {}\n\n", selected.name)),
                        style::ResetColor,
                        style::SetForegroundColor(Color::Reset),
                        style::SetBackgroundColor(Color::Reset),
                    )?;
                }

                queue!(self.output, style::ResetColor)?;
                self.output.flush()?;
                ChatState::PromptUser {
                    tool_uses: None,
                    pending_tool_index: None,
                    skip_printing_tools: false,
                }
            },
        })
    }

    async fn tool_use_execute(
        &mut self,
        database: &Database,
        telemetry: &TelemetryThread,
        mut tool_uses: Vec<QueuedTool>,
    ) -> Result<ChatState, ChatError> {
        // Verify tools have permissions.
        for (index, tool) in tool_uses.iter_mut().enumerate() {
            // Manually accepted by the user or otherwise verified already.
            if tool.accepted {
                continue;
            }

            // If there is an override, we will use it. Otherwise fall back to Tool's default.
            let allowed = self.tool_permissions.trust_all
                || (self.tool_permissions.has(&tool.name) && self.tool_permissions.is_trusted(&tool.name))
                || !tool.tool.requires_acceptance(&self.ctx);

            if database
                .settings
                .get_bool(Setting::ChatEnableNotifications)
                .unwrap_or(false)
            {
                play_notification_bell(!allowed);
            }

            self.print_tool_descriptions(tool, allowed).await?;

            if allowed {
                tool.accepted = true;
                continue;
            }

            let pending_tool_index = Some(index);
            if !self.interactive {
                // Cannot request in non-interactive, so fail.
                return Err(ChatError::NonInteractiveToolApproval);
            }

            return Ok(ChatState::PromptUser {
                tool_uses: Some(tool_uses),
                pending_tool_index,
                skip_printing_tools: false,
            });
        }

        // Execute the requested tools.
        let mut tool_results = vec![];
        let mut image_blocks: Vec<RichImageBlock> = Vec::new();

        for tool in tool_uses {
            let mut tool_telemetry = self.tool_use_telemetry_events.entry(tool.id.clone());
            tool_telemetry = tool_telemetry.and_modify(|ev| ev.is_accepted = true);

            let tool_start = std::time::Instant::now();
            let invoke_result = tool.tool.invoke(&self.ctx, &mut self.output).await;

            if self.interactive && self.spinner.is_some() {
                queue!(
                    self.output,
                    terminal::Clear(terminal::ClearType::CurrentLine),
                    cursor::MoveToColumn(0),
                    cursor::Show
                )?;
            }
            execute!(self.output, style::Print("\n"))?;

            let tool_time = std::time::Instant::now().duration_since(tool_start);
            if let Tool::Custom(ct) = &tool.tool {
                tool_telemetry = tool_telemetry.and_modify(|ev| {
                    ev.custom_tool_call_latency = Some(tool_time.as_secs() as usize);
                    ev.input_token_size = Some(ct.get_input_token_size());
                    ev.is_custom_tool = true;
                });
            }
            let tool_time = format!("{}.{}", tool_time.as_secs(), tool_time.subsec_millis());
            match invoke_result {
                Ok(result) => {
                    match result.output {
                        OutputKind::Text(ref text) => {
                            debug!("Output is Text: {}", text);
                        },
                        OutputKind::Json(ref json) => {
                            debug!("Output is JSON: {}", json);
                        },
                        OutputKind::Images(ref image) => {
                            image_blocks.extend(image.clone());
                        },
                    }

                    debug!("tool result output: {:#?}", result);
                    execute!(
                        self.output,
                        style::Print(CONTINUATION_LINE),
                        style::Print("\n"),
                        style::SetForegroundColor(Color::Green),
                        style::SetAttribute(Attribute::Bold),
                        style::Print(format!(" ● Completed in {}s", tool_time)),
                        style::SetForegroundColor(Color::Reset),
                        style::Print("\n"),
                    )?;

                    tool_telemetry = tool_telemetry.and_modify(|ev| ev.is_success = Some(true));
                    if let Tool::Custom(_) = &tool.tool {
                        tool_telemetry
                            .and_modify(|ev| ev.output_token_size = Some(TokenCounter::count_tokens(result.as_str())));
                    }
                    tool_results.push(ToolUseResult {
                        tool_use_id: tool.id,
                        content: vec![result.into()],
                        status: ToolResultStatus::Success,
                    });
                },
                Err(err) => {
                    error!(?err, "An error occurred processing the tool");
                    execute!(
                        self.output,
                        style::Print(CONTINUATION_LINE),
                        style::Print("\n"),
                        style::SetAttribute(Attribute::Bold),
                        style::SetForegroundColor(Color::Red),
                        style::Print(format!(" ● Execution failed after {}s:\n", tool_time)),
                        style::SetAttribute(Attribute::Reset),
                        style::SetForegroundColor(Color::Red),
                        style::Print(&err),
                        style::SetAttribute(Attribute::Reset),
                        style::Print("\n\n"),
                    )?;

                    tool_telemetry.and_modify(|ev| ev.is_success = Some(false));
                    tool_results.push(ToolUseResult {
                        tool_use_id: tool.id,
                        content: vec![ToolUseResultBlock::Text(format!(
                            "An error occurred processing the tool: \n{}",
                            &err
                        ))],
                        status: ToolResultStatus::Error,
                    });
                    if let ToolUseStatus::Idle = self.tool_use_status {
                        self.tool_use_status = ToolUseStatus::RetryInProgress(
                            self.conversation_state
                                .message_id()
                                .map_or("No utterance id found".to_string(), |v| v.to_string()),
                        );
                    }
                },
            }
        }

        if !image_blocks.is_empty() {
            let images = image_blocks.into_iter().map(|(block, _)| block).collect();
            self.conversation_state
                .add_tool_results_with_images(tool_results, images);
            execute!(
                self.output,
                style::SetAttribute(Attribute::Reset),
                style::SetForegroundColor(Color::Reset),
                style::Print("\n")
            )?;
        } else {
            self.conversation_state.add_tool_results(tool_results);
        }
        if self.interactive {
            execute!(self.output, cursor::Hide)?;
            execute!(self.output, style::Print("\n"), style::SetAttribute(Attribute::Reset))?;
            self.spinner = Some(Spinner::new(Spinners::Dots, "Thinking...".to_string()));
        }

        self.send_tool_use_telemetry(telemetry).await;
        return Ok(ChatState::HandleResponseStream(
            self.client
                .send_message(self.conversation_state.as_sendable_conversation_state(false).await)
                .await?,
        ));
    }

    async fn handle_response(
        &mut self,
        database: &mut Database,
        telemetry: &TelemetryThread,
        response: SendMessageOutput,
    ) -> Result<ChatState, ChatError> {
        let request_id = response.request_id().map(|s| s.to_string());
        let mut buf = String::new();
        let mut offset = 0;
        let mut ended = false;
        let mut parser = ResponseParser::new(response);
        let mut state = ParseState::new(Some(self.terminal_width()));

        let mut tool_uses = Vec::new();
        let mut tool_name_being_recvd: Option<String> = None;

        if self.interactive && self.spinner.is_some() {
            drop(self.spinner.take());
            queue!(
                self.output,
                style::SetForegroundColor(Color::Reset),
                terminal::Clear(terminal::ClearType::CurrentLine),
                cursor::MoveToColumn(0),
                cursor::Show,
                cursor::MoveUp(1),
                terminal::Clear(terminal::ClearType::CurrentLine),
            )?;
        }

        loop {
            match parser.recv().await {
                Ok(msg_event) => {
                    trace!("Consumed: {:?}", msg_event);
                    match msg_event {
                        parser::ResponseEvent::ToolUseStart { name } => {
                            // We need to flush the buffer here, otherwise text will not be
                            // printed while we are receiving tool use events.
                            buf.push('\n');
                            tool_name_being_recvd = Some(name);
                        },
                        parser::ResponseEvent::AssistantText(text) => {
                            buf.push_str(&text);
                        },
                        parser::ResponseEvent::ToolUse(tool_use) => {
                            if self.interactive && self.spinner.is_some() {
                                drop(self.spinner.take());
                                queue!(
                                    self.output,
                                    terminal::Clear(terminal::ClearType::CurrentLine),
                                    cursor::MoveToColumn(0),
                                    cursor::Show
                                )?;
                            }
                            tool_uses.push(tool_use);
                            tool_name_being_recvd = None;
                        },
                        parser::ResponseEvent::EndStream { message } => {
                            // This log is attempting to help debug instances where users encounter
                            // the response timeout message.
                            if message.content() == RESPONSE_TIMEOUT_CONTENT {
                                error!(?request_id, ?message, "Encountered an unexpected model response");
                            }
                            self.conversation_state.push_assistant_message(message, database);
                            ended = true;
                        },
                    }
                },
                Err(recv_error) => {
                    if let Some(request_id) = &recv_error.request_id {
                        self.failed_request_ids.push(request_id.clone());
                    };

                    let (reason, reason_desc) = get_error_reason(&recv_error);
                    self.send_chat_telemetry(
                        database,
                        telemetry,
                        recv_error.request_id.clone(),
                        TelemetryResult::Failed,
                        Some(reason),
                        Some(reason_desc),
                    )
                    .await;

                    match recv_error.source {
                        RecvErrorKind::StreamTimeout { source, duration } => {
                            error!(
                                recv_error.request_id,
                                ?source,
                                "Encountered a stream timeout after waiting for {}s",
                                duration.as_secs()
                            );
                            if self.interactive {
                                execute!(self.output, cursor::Hide)?;
                                self.spinner =
                                    Some(Spinner::new(Spinners::Dots, "Dividing up the work...".to_string()));
                            }
                            // For stream timeouts, we'll tell the model to try and split its response into
                            // smaller chunks.
                            self.conversation_state.push_assistant_message(
                                AssistantMessage::new_response(None, RESPONSE_TIMEOUT_CONTENT.to_string()),
                                database,
                            );
                            self.conversation_state
                                .set_next_user_message(
                                    "You took too long to respond - try to split up the work into smaller steps."
                                        .to_string(),
                                )
                                .await;
                            self.send_tool_use_telemetry(telemetry).await;
                            return Ok(ChatState::HandleResponseStream(
                                self.client
                                    .send_message(self.conversation_state.as_sendable_conversation_state(false).await)
                                    .await?,
                            ));
                        },
                        RecvErrorKind::UnexpectedToolUseEos {
                            tool_use_id,
                            name,
                            message,
                            ..
                        } => {
                            error!(
                                recv_error.request_id,
                                tool_use_id, name, "The response stream ended before the entire tool use was received"
                            );
                            self.conversation_state.push_assistant_message(*message, database);
                            let tool_results = vec![ToolUseResult {
                                    tool_use_id,
                                    content: vec![ToolUseResultBlock::Text(
                                        "The generated tool was too large, try again but this time split up the work between multiple tool uses".to_string(),
                                    )],
                                    status: ToolResultStatus::Error,
                                }];
                            self.conversation_state.add_tool_results(tool_results);
                            self.send_tool_use_telemetry(telemetry).await;
                            return Ok(ChatState::HandleResponseStream(
                                self.client
                                    .send_message(self.conversation_state.as_sendable_conversation_state(false).await)
                                    .await?,
                            ));
                        },
                        _ => return Err(recv_error.into()),
                    }
                },
            }

            // Fix for the markdown parser copied over from q chat:
            // this is a hack since otherwise the parser might report Incomplete with useful data
            // still left in the buffer. I'm not sure how this is intended to be handled.
            if ended {
                buf.push('\n');
            }

            if tool_name_being_recvd.is_none() && !buf.is_empty() && self.interactive && self.spinner.is_some() {
                drop(self.spinner.take());
                queue!(
                    self.output,
                    terminal::Clear(terminal::ClearType::CurrentLine),
                    cursor::MoveToColumn(0),
                    cursor::Show
                )?;
            }

            // Print the response for normal cases
            loop {
                let input = Partial::new(&buf[offset..]);
                match interpret_markdown(input, &mut self.output, &mut state) {
                    Ok(parsed) => {
                        offset += parsed.offset_from(&input);
                        self.output.flush()?;
                        state.newline = state.set_newline;
                        state.set_newline = false;
                    },
                    Err(err) => match err.into_inner() {
                        Some(err) => return Err(ChatError::Custom(err.to_string().into())),
                        None => break, // Data was incomplete
                    },
                }

                // TODO: We should buffer output based on how much we have to parse, not as a constant
                // Do not remove unless you are nabochay :)
                tokio::time::sleep(Duration::from_millis(8)).await;
            }

            // Set spinner after showing all of the assistant text content so far.
            if let (Some(_name), true) = (&tool_name_being_recvd, self.interactive) {
                queue!(self.output, cursor::Hide)?;
                self.spinner = Some(Spinner::new(Spinners::Dots, "Thinking...".to_string()));
            }

            if ended {
                self.send_chat_telemetry(database, telemetry, request_id, TelemetryResult::Succeeded, None, None)
                    .await;

                if self.interactive
                    && database
                        .settings
                        .get_bool(Setting::ChatEnableNotifications)
                        .unwrap_or(false)
                {
                    // For final responses (no tools suggested), always play the bell
                    play_notification_bell(tool_uses.is_empty());
                }

                if self.interactive {
                    queue!(self.output, style::ResetColor, style::SetAttribute(Attribute::Reset))?;
                    execute!(self.output, style::Print("\n"))?;

                    for (i, citation) in &state.citations {
                        queue!(
                            self.output,
                            style::Print("\n"),
                            style::SetForegroundColor(Color::Blue),
                            style::Print(format!("[^{i}]: ")),
                            style::SetForegroundColor(Color::DarkGrey),
                            style::Print(format!("{citation}\n")),
                            style::SetForegroundColor(Color::Reset)
                        )?;
                    }
                }

                break;
            }
        }

        if !tool_uses.is_empty() {
            Ok(ChatState::ValidateTools(tool_uses))
        } else {
            Ok(ChatState::PromptUser {
                tool_uses: None,
                pending_tool_index: None,
                skip_printing_tools: false,
            })
        }
    }

    async fn validate_tools(
        &mut self,
        telemetry: &TelemetryThread,
        tool_uses: Vec<AssistantToolUse>,
    ) -> Result<ChatState, ChatError> {
        let conv_id = self.conversation_state.conversation_id().to_owned();
        debug!(?tool_uses, "Validating tool uses");
        let mut queued_tools: Vec<QueuedTool> = Vec::new();
        let mut tool_results: Vec<ToolUseResult> = Vec::new();

        for tool_use in tool_uses {
            let tool_use_id = tool_use.id.clone();
            let tool_use_name = tool_use.name.clone();
            let mut tool_telemetry = ToolUseEventBuilder::new(
                conv_id.clone(),
                tool_use.id.clone(),
                self.conversation_state.model.clone(),
            )
            .set_tool_use_id(tool_use_id.clone())
            .set_tool_name(tool_use.name.clone())
            .utterance_id(self.conversation_state.message_id().map(|s| s.to_string()));
            match self.conversation_state.tool_manager.get_tool_from_tool_use(tool_use) {
                Ok(mut tool) => {
                    // Apply non-Q-generated context to tools
                    self.contextualize_tool(&mut tool);

                    match tool.validate(&self.ctx).await {
                        Ok(()) => {
                            tool_telemetry.is_valid = Some(true);
                            queued_tools.push(QueuedTool {
                                id: tool_use_id.clone(),
                                name: tool_use_name,
                                tool,
                                accepted: false,
                            });
                        },
                        Err(err) => {
                            tool_telemetry.is_valid = Some(false);
                            tool_results.push(ToolUseResult {
                                tool_use_id: tool_use_id.clone(),
                                content: vec![ToolUseResultBlock::Text(format!(
                                    "Failed to validate tool parameters: {err}"
                                ))],
                                status: ToolResultStatus::Error,
                            });
                        },
                    };
                },
                Err(err) => {
                    tool_telemetry.is_valid = Some(false);
                    tool_results.push(err.into());
                },
            }
            self.tool_use_telemetry_events.insert(tool_use_id, tool_telemetry);
        }

        // If we have any validation errors, then return them immediately to the model.
        if !tool_results.is_empty() {
            debug!(?tool_results, "Error found in the model tools");
            queue!(
                self.output,
                style::SetAttribute(Attribute::Bold),
                style::Print("Tool validation failed: "),
                style::SetAttribute(Attribute::Reset),
            )?;
            for tool_result in &tool_results {
                for block in &tool_result.content {
                    let content: Option<Cow<'_, str>> = match block {
                        ToolUseResultBlock::Text(t) => Some(t.as_str().into()),
                        ToolUseResultBlock::Json(d) => serde_json::to_string(d)
                            .map_err(|err| error!(?err, "failed to serialize tool result content"))
                            .map(Into::into)
                            .ok(),
                    };
                    if let Some(content) = content {
                        queue!(
                            self.output,
                            style::Print("\n"),
                            style::SetForegroundColor(Color::Red),
                            style::Print(format!("{}\n", content)),
                            style::SetForegroundColor(Color::Reset),
                        )?;
                    }
                }
            }
            self.conversation_state.add_tool_results(tool_results);
            self.send_tool_use_telemetry(telemetry).await;
            if let ToolUseStatus::Idle = self.tool_use_status {
                self.tool_use_status = ToolUseStatus::RetryInProgress(
                    self.conversation_state
                        .message_id()
                        .map_or("No utterance id found".to_string(), |v| v.to_string()),
                );
            }

            let response = self
                .client
                .send_message(self.conversation_state.as_sendable_conversation_state(false).await)
                .await?;
            return Ok(ChatState::HandleResponseStream(response));
        }

        Ok(ChatState::ExecuteTools(queued_tools))
    }

    /// Apply program context to tools that Q may not have.
    // We cannot attach this any other way because Tools are constructed by deserializing
    // output from Amazon Q.
    // TODO: Is there a better way?
    fn contextualize_tool(&self, tool: &mut Tool) {
        #[allow(clippy::single_match)]
        match tool {
            Tool::GhIssue(gh_issue) => {
                gh_issue.set_context(GhIssueContext {
                    // Ideally we avoid cloning, but this function is not called very often.
                    // Using references with lifetimes requires a large refactor, and Arc<Mutex<T>>
                    // seems like overkill and may incur some performance cost anyway.
                    context_manager: self.conversation_state.context_manager.clone(),
                    transcript: self.conversation_state.transcript.clone(),
                    failed_request_ids: self.failed_request_ids.clone(),
                    tool_permissions: self.tool_permissions.permissions.clone(),
                    interactive: self.interactive,
                });
            },
            _ => (),
        };
    }

    async fn print_tool_descriptions(&mut self, tool_use: &QueuedTool, trusted: bool) -> Result<(), ChatError> {
        queue!(
            self.output,
            style::SetForegroundColor(Color::Magenta),
            style::Print(format!(
                "🛠️  Using tool: {}{}",
                tool_use.tool.display_name(),
                if trusted { " (trusted)".dark_green() } else { "".reset() }
            )),
            style::SetForegroundColor(Color::Reset)
        )?;
        if let Tool::Custom(ref tool) = tool_use.tool {
            queue!(
                self.output,
                style::SetForegroundColor(Color::Reset),
                style::Print(" from mcp server "),
                style::SetForegroundColor(Color::Magenta),
                style::Print(tool.client.get_server_name()),
                style::SetForegroundColor(Color::Reset),
            )?;
        }
        queue!(self.output, style::Print("\n"), style::Print(CONTINUATION_LINE))?;
        queue!(self.output, style::Print("\n"))?;
        queue!(self.output, style::Print(TOOL_BULLET))?;

        self.output.flush()?;

        tool_use
            .tool
            .queue_description(&self.ctx, &mut self.output)
            .await
            .map_err(|e| ChatError::Custom(format!("failed to print tool, `{}`: {}", tool_use.name, e).into()))?;

        Ok(())
    }

    /// Helper function to read user input with a prompt and Ctrl+C handling
    fn read_user_input(&mut self, prompt: &str, exit_on_single_ctrl_c: bool) -> Option<String> {
        let mut ctrl_c = false;
        loop {
            match (self.input_source.read_line(Some(prompt)), ctrl_c) {
                (Ok(Some(line)), _) => {
                    if line.trim().is_empty() {
                        continue; // Reprompt if the input is empty
                    }
                    return Some(line);
                },
                (Ok(None), false) => {
                    if exit_on_single_ctrl_c {
                        return None;
                    }
                    execute!(
                        self.output,
                        style::Print(format!(
                            "\n(To exit the CLI, press Ctrl+C or Ctrl+D again or type {})\n\n",
                            "/quit".green()
                        ))
                    )
                    .unwrap_or_default();
                    ctrl_c = true;
                },
                (Ok(None), true) => return None, // Exit if Ctrl+C was pressed twice
                (Err(_), _) => return None,
            }
        }
    }

    /// Helper function to generate a prompt based on the current context
    fn generate_tool_trust_prompt(&self) -> String {
        prompt::generate_prompt(self.conversation_state.current_profile(), self.all_tools_trusted())
    }

    async fn send_tool_use_telemetry(&mut self, telemetry: &TelemetryThread) {
        for (_, mut event) in self.tool_use_telemetry_events.drain() {
            event.user_input_id = match self.tool_use_status {
                ToolUseStatus::Idle => self.conversation_state.message_id(),
                ToolUseStatus::RetryInProgress(ref id) => Some(id.as_str()),
            }
            .map(|v| v.to_string());

            telemetry.send_tool_use_suggested(event).ok();
        }
    }

    fn terminal_width(&self) -> usize {
        (self.terminal_width_provider)().unwrap_or(80)
    }

    fn all_tools_trusted(&self) -> bool {
        self.conversation_state.tools.values().flatten().all(|t| match t {
            FigTool::ToolSpecification(t) => self.tool_permissions.is_trusted(&t.name),
        })
    }

    /// Display character limit warnings based on current conversation size
    async fn display_char_warnings(&mut self) -> Result<(), std::io::Error> {
        let warning_level = self.conversation_state.get_token_warning_level().await;

        match warning_level {
            TokenWarningLevel::Critical => {
                // Memory constraint warning with gentler wording
                execute!(
                    self.output,
                    style::SetForegroundColor(Color::Yellow),
                    style::SetAttribute(Attribute::Bold),
                    style::Print("\n⚠️ This conversation is getting lengthy.\n"),
                    style::SetAttribute(Attribute::Reset),
                    style::Print(
                        "To ensure continued smooth operation, please use /compact to summarize the conversation.\n\n"
                    ),
                    style::SetForegroundColor(Color::Reset)
                )?;
            },
            TokenWarningLevel::None => {
                // No warning needed
            },
        }

        Ok(())
    }

    async fn send_chat_telemetry(
        &self,
        database: &Database,
        telemetry: &TelemetryThread,
        request_id: Option<String>,
        result: TelemetryResult,
        reason: Option<String>,
        reason_desc: Option<String>,
    ) {
        telemetry
            .send_chat_added_message(
                database,
                self.conversation_state.conversation_id().to_owned(),
                self.conversation_state.message_id().map(|s| s.to_owned()),
                request_id,
                self.conversation_state.context_message_length(),
                result,
                reason,
                reason_desc,
                self.conversation_state.model.clone(),
            )
            .await
            .ok();
    }

    async fn send_error_telemetry(
        &self,
        database: &Database,
        telemetry: &TelemetryThread,
        reason: String,
        reason_desc: Option<String>,
    ) {
        telemetry
            .send_response_error(
                database,
                self.conversation_state.conversation_id().to_owned(),
                self.conversation_state.context_message_length(),
                TelemetryResult::Failed,
                Some(reason),
                reason_desc,
            )
            .await
            .ok();
    }
}

/// Prints hook configuration grouped by trigger: conversation session start or per user message
fn print_hook_section(output: &mut impl Write, hooks: &HashMap<String, Hook>, trigger: HookTrigger) -> Result<()> {
    let section = match trigger {
        HookTrigger::ConversationStart => "On Session Start",
        HookTrigger::PerPrompt => "Per User Message",
    };
    let hooks: Vec<(&String, &Hook)> = hooks.iter().filter(|(_, h)| h.trigger == trigger).collect();

    queue!(
        output,
        style::SetForegroundColor(Color::Cyan),
        style::Print(format!("    {section}:\n")),
        style::SetForegroundColor(Color::Reset),
    )?;

    if hooks.is_empty() {
        queue!(
            output,
            style::SetForegroundColor(Color::DarkGrey),
            style::Print("      <none>\n"),
            style::SetForegroundColor(Color::Reset)
        )?;
    } else {
        for (name, hook) in hooks {
            if hook.disabled {
                queue!(
                    output,
                    style::SetForegroundColor(Color::DarkGrey),
                    style::Print(format!("      {} (disabled)\n", name)),
                    style::SetForegroundColor(Color::Reset)
                )?;
            } else {
                queue!(output, style::Print(format!("      {}\n", name)),)?;
            }
        }
    }
    Ok(())
}

/// Testing helper
fn split_tool_use_event(value: &Map<String, serde_json::Value>) -> Vec<ChatResponseStream> {
    let tool_use_id = value.get("tool_use_id").unwrap().as_str().unwrap().to_string();
    let name = value.get("name").unwrap().as_str().unwrap().to_string();
    let args_str = value.get("args").unwrap().to_string();
    let split_point = args_str.len() / 2;
    vec![
        ChatResponseStream::ToolUseEvent {
            tool_use_id: tool_use_id.clone(),
            name: name.clone(),
            input: None,
            stop: None,
        },
        ChatResponseStream::ToolUseEvent {
            tool_use_id: tool_use_id.clone(),
            name: name.clone(),
            input: Some(args_str.split_at(split_point).0.to_string()),
            stop: None,
        },
        ChatResponseStream::ToolUseEvent {
            tool_use_id: tool_use_id.clone(),
            name: name.clone(),
            input: Some(args_str.split_at(split_point).1.to_string()),
            stop: None,
        },
        ChatResponseStream::ToolUseEvent {
            tool_use_id: tool_use_id.clone(),
            name: name.clone(),
            input: None,
            stop: Some(true),
        },
    ]
}

/// Testing helper
fn create_stream(model_responses: serde_json::Value) -> StreamingClient {
    let mut mock = Vec::new();
    for response in model_responses.as_array().unwrap() {
        let mut stream = Vec::new();
        for event in response.as_array().unwrap() {
            match event {
                serde_json::Value::String(assistant_text) => {
                    stream.push(ChatResponseStream::AssistantResponseEvent {
                        content: assistant_text.to_string(),
                    });
                },
                serde_json::Value::Object(tool_use) => {
                    stream.append(&mut split_tool_use_event(tool_use));
                },
                other => panic!("Unexpected value: {:?}", other),
            }
        }
        mock.push(stream);
    }
    StreamingClient::mock(mock)
}

#[cfg(test)]
mod tests {
    use super::*;
    use crate::platform::Env;

    #[tokio::test]
    async fn test_flow() {
        // let _ = tracing_subscriber::fmt::try_init();
        let ctx = Context::builder().with_test_home().await.unwrap().build_fake();
        let test_client = create_stream(serde_json::json!([
            [
                "Sure, I'll create a file for you",
                {
                    "tool_use_id": "1",
                    "name": "fs_write",
                    "args": {
                        "command": "create",
                        "file_text": "Hello, world!",
                        "path": "/file.txt",
                    }
                }
            ],
            [
                "Hope that looks good to you!",
            ],
        ]));

        let env = Env::new();
        let mut database = Database::new().await.unwrap();
        let telemetry = TelemetryThread::new(&env, &mut database).await.unwrap();

        let tool_manager = ToolManager::default();
        let tool_config = serde_json::from_str::<HashMap<String, ToolSpec>>(include_str!("tools/tool_index.json"))
            .expect("Tools failed to load");
        ChatContext::new(
            Arc::clone(&ctx),
            &mut database,
            "fake_conv_id",
            SharedWriter::stdout(),
            None,
            InputSource::new_mock(vec![
                "create a new file".to_string(),
                "y".to_string(),
                "exit".to_string(),
            ]),
            true,
            false,
            test_client,
            || Some(80),
            tool_manager,
            None,
            None,
            tool_config,
            ToolPermissions::new(0),
        )
        .await
        .unwrap()
        .try_chat(&mut database, &telemetry)
        .await
        .unwrap();

        assert_eq!(ctx.fs().read_to_string("/file.txt").await.unwrap(), "Hello, world!\n");
    }

    #[tokio::test]
    async fn test_flow_tool_permissions() {
        // let _ = tracing_subscriber::fmt::try_init();
        let ctx = Context::builder().with_test_home().await.unwrap().build_fake();
        let test_client = create_stream(serde_json::json!([
            [
                "Ok",
                {
                    "tool_use_id": "1",
                    "name": "fs_write",
                    "args": {
                        "command": "create",
                        "file_text": "Hello, world!",
                        "path": "/file1.txt",
                    }
                }
            ],
            [
                "Done",
            ],
            [
                "Ok",
                {
                    "tool_use_id": "1",
                    "name": "fs_write",
                    "args": {
                        "command": "create",
                        "file_text": "Hello, world!",
                        "path": "/file2.txt",
                    }
                }
            ],
            [
                "Done",
            ],
            [
                "Ok",
                {
                    "tool_use_id": "1",
                    "name": "fs_write",
                    "args": {
                        "command": "create",
                        "file_text": "Hello, world!",
                        "path": "/file3.txt",
                    }
                }
            ],
            [
                "Done",
            ],
            [
                "Ok",
                {
                    "tool_use_id": "1",
                    "name": "fs_write",
                    "args": {
                        "command": "create",
                        "file_text": "Hello, world!",
                        "path": "/file4.txt",
                    }
                }
            ],
            [
                "Ok, I won't make it.",
            ],
            [
                "Ok",
                {
                    "tool_use_id": "1",
                    "name": "fs_write",
                    "args": {
                        "command": "create",
                        "file_text": "Hello, world!",
                        "path": "/file5.txt",
                    }
                }
            ],
            [
                "Done",
            ],
            [
                "Ok",
                {
                    "tool_use_id": "1",
                    "name": "fs_write",
                    "args": {
                        "command": "create",
                        "file_text": "Hello, world!",
                        "path": "/file6.txt",
                    }
                }
            ],
            [
                "Ok, I won't make it.",
            ],
        ]));

        let env = Env::new();
        let mut database = Database::new().await.unwrap();
        let telemetry = TelemetryThread::new(&env, &mut database).await.unwrap();

        let tool_manager = ToolManager::default();
        let tool_config = serde_json::from_str::<HashMap<String, ToolSpec>>(include_str!("tools/tool_index.json"))
            .expect("Tools failed to load");
        ChatContext::new(
            Arc::clone(&ctx),
            &mut database,
            "fake_conv_id",
            SharedWriter::stdout(),
            None,
            InputSource::new_mock(vec![
                "/tools".to_string(),
                "/tools help".to_string(),
                "create a new file".to_string(),
                "y".to_string(),
                "create a new file".to_string(),
                "t".to_string(),
                "create a new file".to_string(), // should make without prompting due to 't'
                "/tools untrust fs_write".to_string(),
                "create a file".to_string(), // prompt again due to untrust
                "n".to_string(),             // cancel
                "/tools trust fs_write".to_string(),
                "create a file".to_string(), // again without prompting due to '/tools trust'
                "/tools reset".to_string(),
                "create a file".to_string(), // prompt again due to reset
                "n".to_string(),             // cancel
                "exit".to_string(),
            ]),
            true,
            false,
            test_client,
            || Some(80),
            tool_manager,
            None,
            None,
            tool_config,
            ToolPermissions::new(0),
        )
        .await
        .unwrap()
        .try_chat(&mut database, &telemetry)
        .await
        .unwrap();

        assert_eq!(ctx.fs().read_to_string("/file2.txt").await.unwrap(), "Hello, world!\n");
        assert_eq!(ctx.fs().read_to_string("/file3.txt").await.unwrap(), "Hello, world!\n");
        assert!(!ctx.fs().exists("/file4.txt"));
        assert_eq!(ctx.fs().read_to_string("/file5.txt").await.unwrap(), "Hello, world!\n");
        assert!(!ctx.fs().exists("/file6.txt"));
    }

    #[tokio::test]
    async fn test_flow_multiple_tools() {
        // let _ = tracing_subscriber::fmt::try_init();
        let ctx = Context::builder().with_test_home().await.unwrap().build_fake();
        let test_client = create_stream(serde_json::json!([
            [
                "Sure, I'll create a file for you",
                {
                    "tool_use_id": "1",
                    "name": "fs_write",
                    "args": {
                        "command": "create",
                        "file_text": "Hello, world!",
                        "path": "/file1.txt",
                    }
                },
                {
                    "tool_use_id": "2",
                    "name": "fs_write",
                    "args": {
                        "command": "create",
                        "file_text": "Hello, world!",
                        "path": "/file2.txt",
                    }
                }
            ],
            [
                "Done",
            ],
            [
                "Sure, I'll create a file for you",
                {
                    "tool_use_id": "1",
                    "name": "fs_write",
                    "args": {
                        "command": "create",
                        "file_text": "Hello, world!",
                        "path": "/file3.txt",
                    }
                },
                {
                    "tool_use_id": "2",
                    "name": "fs_write",
                    "args": {
                        "command": "create",
                        "file_text": "Hello, world!",
                        "path": "/file4.txt",
                    }
                }
            ],
            [
                "Done",
            ],
        ]));

        let env = Env::new();
        let mut database = Database::new().await.unwrap();
        let telemetry = TelemetryThread::new(&env, &mut database).await.unwrap();

        let tool_manager = ToolManager::default();
        let tool_config = serde_json::from_str::<HashMap<String, ToolSpec>>(include_str!("tools/tool_index.json"))
            .expect("Tools failed to load");
        ChatContext::new(
            Arc::clone(&ctx),
            &mut database,
            "fake_conv_id",
            SharedWriter::stdout(),
            None,
            InputSource::new_mock(vec![
                "create 2 new files parallel".to_string(),
                "t".to_string(),
                "/tools reset".to_string(),
                "create 2 new files parallel".to_string(),
                "y".to_string(),
                "y".to_string(),
                "exit".to_string(),
            ]),
            true,
            false,
            test_client,
            || Some(80),
            tool_manager,
            None,
            None,
            tool_config,
            ToolPermissions::new(0),
        )
        .await
        .unwrap()
        .try_chat(&mut database, &telemetry)
        .await
        .unwrap();

        assert_eq!(ctx.fs().read_to_string("/file1.txt").await.unwrap(), "Hello, world!\n");
        assert_eq!(ctx.fs().read_to_string("/file2.txt").await.unwrap(), "Hello, world!\n");
        assert_eq!(ctx.fs().read_to_string("/file3.txt").await.unwrap(), "Hello, world!\n");
        assert_eq!(ctx.fs().read_to_string("/file4.txt").await.unwrap(), "Hello, world!\n");
    }

    #[tokio::test]
    async fn test_flow_tools_trust_all() {
        // let _ = tracing_subscriber::fmt::try_init();
        let ctx = Context::builder().with_test_home().await.unwrap().build_fake();
        let test_client = create_stream(serde_json::json!([
            [
                "Sure, I'll create a file for you",
                {
                    "tool_use_id": "1",
                    "name": "fs_write",
                    "args": {
                        "command": "create",
                        "file_text": "Hello, world!",
                        "path": "/file1.txt",
                    }
                }
            ],
            [
                "Done",
            ],
            [
                "Sure, I'll create a file for you",
                {
                    "tool_use_id": "1",
                    "name": "fs_write",
                    "args": {
                        "command": "create",
                        "file_text": "Hello, world!",
                        "path": "/file3.txt",
                    }
                }
            ],
            [
                "Ok I won't.",
            ],
        ]));

        let env = Env::new();
        let mut database = Database::new().await.unwrap();
        let telemetry = TelemetryThread::new(&env, &mut database).await.unwrap();

        let tool_manager = ToolManager::default();
        let tool_config = serde_json::from_str::<HashMap<String, ToolSpec>>(include_str!("tools/tool_index.json"))
            .expect("Tools failed to load");
        ChatContext::new(
            Arc::clone(&ctx),
            &mut database,
            "fake_conv_id",
            SharedWriter::stdout(),
            None,
            InputSource::new_mock(vec![
                "/tools trustall".to_string(),
                "create a new file".to_string(),
                "/tools reset".to_string(),
                "create a new file".to_string(),
                "exit".to_string(),
            ]),
            true,
            false,
            test_client,
            || Some(80),
            tool_manager,
            None,
            None,
            tool_config,
            ToolPermissions::new(0),
        )
        .await
        .unwrap()
        .try_chat(&mut database, &telemetry)
        .await
        .unwrap();

        assert_eq!(ctx.fs().read_to_string("/file1.txt").await.unwrap(), "Hello, world!\n");
        assert!(!ctx.fs().exists("/file2.txt"));
    }

    #[test]
    fn test_editor_content_processing() {
        // Since we no longer have template replacement, this test is simplified
        let cases = vec![
            ("My content", "My content"),
            ("My content with newline\n", "My content with newline"),
            ("", ""),
        ];

        for (input, expected) in cases {
            let processed = input.trim().to_string();
            assert_eq!(processed, expected.trim().to_string(), "Failed for input: {}", input);
        }
    }
}<|MERGE_RESOLUTION|>--- conflicted
+++ resolved
@@ -407,11 +407,7 @@
 const RESUME_TEXT: &str = color_print::cstr! {"<em>Picking up where we left off...</em>"};
 
 // Only show the model-related tip for now to make users aware of this feature.
-<<<<<<< HEAD
-const ROTATING_TIPS: [&str; 1] = [
-=======
 const ROTATING_TIPS: [&str; 2] = [
->>>>>>> bc6c10d8
     // color_print::cstr! {"You can resume the last conversation from your current directory by launching with
     // <green!>q chat --resume</green!>"}, color_print::cstr! {"Get notified whenever Q CLI finishes responding.
     // Just run <green!>q settings chat.enableNotifications true</green!>"}, color_print::cstr! {"You can use
@@ -430,11 +426,7 @@
     // int}</green!>. Servers that takes longer than the specified time will continue to load in the background. Use
     // /tools to see pending servers."}, color_print::cstr! {"You can see the server load status as well as any
     // warnings or errors associated with <green!>/mcp</green!>"},
-<<<<<<< HEAD
-    // color_print::cstr! {"Use <green!>/model</green!> to select the model to use for this conversation"},
-=======
     color_print::cstr! {"Use <green!>/model</green!> to select the model to use for this conversation"},
->>>>>>> bc6c10d8
     color_print::cstr! {"Set a default model by running <green!>q settings chat.defaultModel MODEL</green!>. Run <green!>/model</green!> to learn more."},
 ];
 
