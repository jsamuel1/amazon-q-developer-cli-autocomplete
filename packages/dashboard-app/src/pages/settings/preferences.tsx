--- conflicted
+++ resolved
@@ -95,37 +95,6 @@
             </p>
 
             {auth.authed && auth.authKind === "IamIdentityCenter" && (
-<<<<<<< HEAD
-              <div className="py-4 flex flex-col gap-1">
-                <h3 className="font-medium leading-none">Active Profile</h3>
-                <p className="font-light leading-tight text-sm">
-                  SSO users with multiple profiles can select them here
-                </p>
-                {profiles ? (
-                  <Select
-                    value={profile?.arn}
-                    onValueChange={(profile) => {
-                      onProfileChange(profiles?.find((p) => p.arn === profile));
-                    }}
-                    disabled={!profiles}
-                  >
-                    <SelectTrigger className="w-60">
-                      <SelectValue placeholder="No Profile Selected" />
-                    </SelectTrigger>
-                    <SelectContent>
-                      {profiles &&
-                        profiles.map((p) => (
-                          <SelectItem key={p.arn} value={p.arn}>
-                            {p.profileName}
-                          </SelectItem>
-                        ))}
-                    </SelectContent>
-                  </Select>
-                ) : (
-                  <Skeleton className="w-60 h-10" />
-                )}
-              </div>
-=======
               <>
                 <div className="flex flex-col p-4 mt-2 gap-4 rounded-lg bg-zinc-50 dark:bg-zinc-900 border border-zinc-100 dark:border-zinc-700">
                   <div className="flex flex-col items-start gap-1">
@@ -181,7 +150,6 @@
                   )}
                 </div>
               </>
->>>>>>> 03173158
             )}
             <div className="pt-2">
               <Button
