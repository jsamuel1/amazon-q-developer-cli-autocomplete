[workspace]
resolver = "2"
members = [
    "crates/*",
    "crates/fig_desktop/fuzz",
    "crates/macos-utils/accessibility-master/accessibility",
    "crates/macos-utils/accessibility-master/accessibility-sys",
    "crates/macos-utils/appkit-nsworkspace-bindings",
    "tests/fig-api/fig-api-mock",
    "tests/figterm2",
]

[workspace.package]
authors = [
    "Amazon Q CLI Team (q-cli@amazon.com)",
    "Chay Nabors (nabochay@amazon.com)",
    "Brandon Kiser (bskiser@amazon.com)",
]
edition = "2021"
homepage = "https://aws.amazon.com/q/"
publish = false
<<<<<<< HEAD
version = "1.9.1"
=======
version = "1.10.0"
>>>>>>> 03173158
license = "MIT OR Apache-2.0"

[workspace.dependencies]
amzn-codewhisperer-client = { path = "crates/amzn-codewhisperer-client" }
amzn-codewhisperer-streaming-client = { path = "crates/amzn-codewhisperer-streaming-client" }
amzn-consolas-client = { path = "crates/amzn-consolas-client" }
amzn-qdeveloper-streaming-client = { path = "crates/amzn-qdeveloper-streaming-client" }
anstream = "0.6.13"
anyhow = "1.0.98"
appkit-nsworkspace-bindings = { path = "crates/macos-utils/appkit-nsworkspace-bindings" }
async-trait = "0.1.87"
aws-smithy-runtime-api = "1.6.1"
aws-smithy-types = "1.2.10"
aws-types = "1.3.0"
base64 = "0.22.1"
block2 = "0.5.1"
bytes = "1.10.1"
bitflags = { version = "2.9.0", features = ["serde"] }
bstr = "1.12.0"
camino = { version = "1.1.3", features = ["serde1"] }
cfg-if = "1.0.0"
clap = { version = "4.5.32", features = [
    "deprecated",
    "derive",
    "string",
    "unicode",
    "wrap_help",
] }
cocoa = "0.26.0"
color-print = "0.3.5"
convert_case = "0.8.0"
core-foundation = "0.10.0"
core-foundation-sys = "0.8.7"
core-graphics = "0.24.0"
crossterm = { version = "0.28.1", features = ["event-stream", "events"] }
dashmap = "6.0.1"
dirs = "5.0.0"
eyre = "0.6.8"
fig_api_client = { path = "crates/fig_api_client" }
fig_auth = { path = "crates/fig_auth" }
fig_aws_common = { path = "crates/fig_aws_common" }
fig_desktop_api = { path = "crates/fig_desktop_api" }
fig_diagnostic = { path = "crates/fig_diagnostic" }
fig_install = { path = "crates/fig_install" }
fig_integrations = { path = "crates/fig_integrations" }
fig_ipc = { path = "crates/fig_ipc" }
fig_log = { path = "crates/fig_log" }
fig_os_shim = { path = "crates/fig_os_shim" }
fig_proto = { path = "crates/fig_proto" }
fig_remote_ipc = { path = "crates/fig_remote_ipc" }
fig_request = { path = "crates/fig_request" }
fig_settings = { path = "crates/fig_settings" }
fig_telemetry = { path = "crates/fig_telemetry" }
fig_telemetry_core = { path = "crates/fig_telemetry_core" }
fig_test_utils = { path = "crates/fig_test_utils" }
fig_util = { path = "crates/fig_util" }
flate2 = "1.1.1"
flume = "0.11.0"
futures = "0.3.26"
glob = "0.3.2"
globset = "0.4.16"
hex = "0.4.3"
http = "1.2.0"
indicatif = "0.17.11"
indoc = "2.0.6"
<<<<<<< HEAD
insta = "1.42.2"
libc = "0.2.171"
=======
insta = "1.43.1"
libc = "0.2.172"
>>>>>>> 03173158
mcp_client = { path = "crates/mcp_client" }
mimalloc = "0.1.46"
nix = { version = "0.29.0", features = [
    "feature",
    "fs",
    "ioctl",
    "process",
    "signal",
    "term",
    "user",
] }
objc = "0.2.7"
objc2 = "0.5.2"
objc2-app-kit = "0.2.2"
objc2-foundation = "0.2.2"
objc2-input-method-kit = "0.2.2"
parking_lot = "0.12.3"
percent-encoding = "2.2.0"
portable-pty = "0.8.1"
q_chat = { path = "crates/q_chat" }
r2d2 = "0.8.10"
r2d2_sqlite = "0.25.0"
rand = "0.9.0"
regex = "1.7.0"
reqwest = { version = "0.12.14", default-features = false, features = [
    # defaults except tls
    "http2",
    "charset",
    # tls backend
    "rustls-tls",
    "rustls-tls-native-roots",
    # other features
    "gzip",
    "json",
    "socks",
    "cookies",
] }
ring = "0.17.14"
rusqlite = { version = "0.32.1", features = ["bundled", "serde_json"] }
shellexpand = "3.0.0"
shell-color = { path = "crates/shell-color" }
semver = { version = "1.0.26", features = ["serde"] }
serde = { version = "1.0.219", features = ["derive", "rc"] }
serde_json = "1.0.140"
sha2 = "0.10.9"
shlex = "1.3.0"
similar = "2.7.0"
spinners = "4.1.0"
strum = { version = "0.27.1", features = ["derive"] }
sysinfo = "0.33.1"
thiserror = "2.0.12"
tempfile = "3.18.0"
time = { version = "0.3.39", features = [
    "parsing",
    "formatting",
    "local-offset",
    "macros",
    "serde",
] }
tokio = { version = "1.44.2", features = ["full"] }
tokio-tungstenite = "0.26.2"
tokio-util = { version = "0.7.15", features = ["codec", "compat"] }
toml = "0.8.12"
tracing = { version = "0.1.40", features = ["log"] }
tracing-subscriber = { version = "0.3.19", features = [
    "env-filter",
    "fmt",
    "parking_lot",
    "time",
] }
unicode-width = "0.2.0"
url = "2.5.4"
uuid = { version = "1.15.1", features = ["v4", "serde"] }
walkdir = "2.5.0"
which = "6.0.3"
whoami = "1.6.0"
winnow = "0.6.2"

# Keep these minor synced with reqwest
# https://github.com/seanmonstar/reqwest/blob/v0.12.12/Cargo.toml
rustls = "0.23.23"
rustls-native-certs = "0.8.1"
webpki-roots = "0.26.8"


[workspace.lints.rust]
future_incompatible = "warn"
nonstandard_style = "warn"
rust_2018_idioms = "warn"

[workspace.lints.clippy]
await_holding_lock = "warn"
char_lit_as_u8 = "warn"
checked_conversions = "warn"
dbg_macro = "warn"
debug_assert_with_mut_call = "warn"
# doc_markdown = "warn"
empty_enum = "warn"
enum_glob_use = "warn"
exit = "warn"
expl_impl_clone_on_copy = "warn"
explicit_deref_methods = "warn"
explicit_into_iter_loop = "warn"
fallible_impl_from = "warn"
filter_map_next = "warn"
flat_map_option = "warn"
float_cmp_const = "warn"
fn_params_excessive_bools = "warn"
from_iter_instead_of_collect = "warn"
if_let_mutex = "warn"
implicit_clone = "warn"
imprecise_flops = "warn"
inefficient_to_string = "warn"
invalid_upcast_comparisons = "warn"
large_digit_groups = "warn"
large_stack_arrays = "warn"
large_types_passed_by_value = "warn"
let_unit_value = "warn"
linkedlist = "warn"
lossy_float_literal = "warn"
macro_use_imports = "warn"
manual_ok_or = "warn"
map_err_ignore = "warn"
map_flatten = "warn"
map_unwrap_or = "warn"
match_on_vec_items = "warn"
# match_same_arms = "warn"
match_wild_err_arm = "warn"
match_wildcard_for_single_variants = "warn"
mem_forget = "warn"
missing_enforced_import_renames = "warn"
mut_mut = "warn"
mutex_integer = "warn"
needless_borrow = "warn"
needless_continue = "warn"
needless_for_each = "warn"
option_option = "warn"
path_buf_push_overwrite = "warn"
ptr_as_ptr = "warn"
rc_mutex = "warn"
ref_option_ref = "warn"
rest_pat_in_fully_bound_structs = "warn"
same_functions_in_if_condition = "warn"
semicolon_if_nothing_returned = "warn"
string_add_assign = "warn"
string_add = "warn"
string_lit_as_bytes = "warn"
string_to_string = "warn"
todo = "warn"
trait_duplication_in_bounds = "warn"
unimplemented = "warn"
unnested_or_patterns = "warn"
unused_self = "warn"
useless_transmute = "warn"
verbose_file_reads = "warn"
zero_sized_map_values = "warn"

[profile.release]
debug = 1
incremental = true
lto = "off"

[profile.dev.package.insta]
opt-level = 3

[profile.dev.package.similar]
opt-level = 3

[profile.dev.package.backtrace]
opt-level = 3<|MERGE_RESOLUTION|>--- conflicted
+++ resolved
@@ -19,11 +19,7 @@
 edition = "2021"
 homepage = "https://aws.amazon.com/q/"
 publish = false
-<<<<<<< HEAD
-version = "1.9.1"
-=======
 version = "1.10.0"
->>>>>>> 03173158
 license = "MIT OR Apache-2.0"
 
 [workspace.dependencies]
@@ -89,13 +85,8 @@
 http = "1.2.0"
 indicatif = "0.17.11"
 indoc = "2.0.6"
-<<<<<<< HEAD
-insta = "1.42.2"
-libc = "0.2.171"
-=======
 insta = "1.43.1"
 libc = "0.2.172"
->>>>>>> 03173158
 mcp_client = { path = "crates/mcp_client" }
 mimalloc = "0.1.46"
 nix = { version = "0.29.0", features = [
